--- conflicted
+++ resolved
@@ -555,10 +555,6 @@
         "aten/src/THC/THCGeneral.h",
         "torch/csrc/WindowsTorchApiMacro.h",
         "torch/csrc/jit/frontend/function_schema_parser.h",
-<<<<<<< HEAD
-        "aten/src/ATen/templates/TensorBody.h",
-=======
->>>>>>> 0ae6734a
     ] + glob([
         "aten/src/**/*.h",
         "aten/src/**/*.hpp",
