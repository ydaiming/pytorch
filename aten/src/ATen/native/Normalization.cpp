#include <ATen/ATen.h>
#include <ATen/NativeFunctions.h>
#include <ATen/AccumulateType.h>
#include <ATen/CPUApplyUtils.h>
#include <ATen/Parallel.h>
#include <ATen/Config.h>

#include <ATen/detail/CUDAHooksInterface.h>
#include <ATen/native/TensorIterator.h>
#include <ATen/native/cpu/Loops.h>
#include <ATen/native/batch_norm.h>

#include <vector>

static const int MIOPEN_DIM_MAX = 5;

namespace at { namespace native {

DEFINE_DISPATCH(batch_norm_cpu_inference_contiguous_stub);

namespace {
  void check_dims_match_num_input_features(const char* arg_name, int64_t expected, int64_t actual){
    TORCH_CHECK(actual == expected,
             arg_name, " should contain ", expected, " elements not ", actual);
  }

  static inline Tensor repeat_if_defined(const Tensor& t, int64_t repeat) {
    if (t.defined()) {
      return t.repeat(repeat);
    }
    return t;
  }
}

// TensorAccessor when it is defined to work around undefined...
template <typename scalar_t>
static TensorAccessor<scalar_t, 1> conditional_accessor_1d(const Tensor& t) {
  if (! t.defined()) {
    return TensorAccessor<scalar_t, 1>(nullptr, nullptr, nullptr);
  }
  return t.accessor<scalar_t, 1>();
}

template<typename T>
struct InvStd {
  T operator()(T var, double epsilon) const {
    T invstd = 0;
    if (var != static_cast<T>(0) || epsilon != static_cast<T>(0)) {
      invstd = static_cast<T>(1) / std::sqrt(var + epsilon);
    }
    return invstd;
  }
};

template<typename T>
struct Var {
  T operator()(T var, double epsilon) const {
    return var;
  }
};

template<typename scalar_t>
void batch_norm_cpu_inference_collect_linear_and_constant_terms(
    scalar_t* alpha, scalar_t* beta, int64_t n_channel,
    const Tensor& weight /* optional */, const Tensor& bias /* optional */,
    const Tensor& mean, const Tensor& variance, double eps) {

  const scalar_t* weight_data = weight.defined() ? weight.data_ptr<scalar_t>() : nullptr;
  const scalar_t* bias_data = bias.defined() ? bias.data_ptr<scalar_t>() : nullptr;
  const scalar_t* mean_data = mean.data_ptr<scalar_t>();
  const scalar_t* var_data = variance.data_ptr<scalar_t>();

  /// Collect the linear and constant terms regarding the input.
  /// output(n, c, h, w)
  ///     = (input(n, c, h, w) - mean(c)) / sqrt(var(c) + eps) * weight(c)
  ///         + bias(c)
  ///     = input(n, c, h, w) * inv_var(c) * weight(c)
  ///         - mean(c) * inv_var(c) * weight(c) + bias(c),
  /// where inv_var(c) = 1 / sqrt(var(c) + eps).
  /// So the linear term, alpha(c) = inv_var(c) * weight(c),
  ///   the constant term beta(c) = bias(c) - mean(c) * inv_var(c) * weight(c)
  /// Note that this is only a good idea if (input_size >> c), in degenerate
  /// cases where image_size == 1 && batch_size == 1, it is slow.
  for (int64_t c = 0; c < n_channel; c++) {
    scalar_t inv_var = 1 / std::sqrt(var_data[c] + static_cast<scalar_t>(eps));
    scalar_t weight_v = weight_data ? weight_data[c] : 1;
    scalar_t bias_v = bias_data ? bias_data[c] : 0;
    alpha[c] = inv_var * weight_v;
    beta[c] = bias_v - mean_data[c] * inv_var * weight_v;
  }
}

/// A fast path for CPU inference when all tensors are channels last contiguous.
/// This code achieves machine bandwidth peak without AVX support.
/// If this changes for future architectures, we can move it to the cpu/
/// directory.
template<typename scalar_t>
void batch_norm_cpu_inference_channels_last(Tensor& output, const Tensor& input,
    const Tensor& weight /* optional */, const Tensor& bias /* optional */,
    const Tensor& mean, const Tensor& variance, double eps) {

  int64_t n_batch = input.size(0);
  int64_t n_channel = input.size(1);
  int64_t image_size = input.numel() / n_batch / n_channel;

  scalar_t* output_data = output.data_ptr<scalar_t>();
  const scalar_t* input_data = input.data_ptr<scalar_t>();

  Tensor alpha = at::empty_like(mean, LEGACY_CONTIGUOUS_MEMORY_FORMAT);
  Tensor beta = at::empty_like(mean, LEGACY_CONTIGUOUS_MEMORY_FORMAT);
  scalar_t* alpha_data = alpha.data_ptr<scalar_t>();
  scalar_t* beta_data = beta.data_ptr<scalar_t>();

  batch_norm_cpu_inference_collect_linear_and_constant_terms<scalar_t>(
      alpha_data, beta_data, n_channel, weight, bias, mean, variance, eps);

  // Apply the linear terms to the input,
  // output(n, c, h, w) = input(n, c, h, w) * alpha(c) + beta(c)
  // No need to use parallel_for as this function is supposed to be
  // memory-limited.
  // Keep the loop struture simple to make sure compiler vectorization kicks in.
  if (n_channel != 1) {
    for (int64_t n = 0; n < n_batch; ++n) {
      for (int64_t i = 0; i < image_size; ++i) {
        for (int64_t c = 0; c < n_channel; ++c) {
          // Keep all the offset calculation within the inner loop for
          // simplicity. Compilers are very good at hoisting the common part
          // outside.
          int64_t offset = n * image_size * n_channel + i * n_channel + c;
          output_data[offset] = input_data[offset] * alpha_data[c] + beta_data[c];
        }
      }
    }
  } else {
    // n_channel == 1
    for (int64_t n = 0; n < n_batch; ++n) {
      for (int64_t i = 0; i < image_size; ++i) {
        int64_t offset = n * image_size + i;
        output_data[offset] = input_data[offset] * alpha_data[0] + beta_data[0];
      }
    }
  }
}

template<typename scalar_t>
std::tuple<Tensor,Tensor,Tensor> batch_norm_cpu_transform_input_template(
    const Tensor& input, const Tensor& weight, const Tensor& bias,
    const Tensor& save_mean /* optional */, const Tensor& save_invstd /* optional */,
    const Tensor& running_mean /* optional */, const Tensor& running_var /* optional */,
    bool train, double eps) {

  // Check if we should use the fast path for contiguous memory format
  if (!train && input.is_contiguous()
      && (!weight.defined() || weight.is_contiguous())
      && (!bias.defined() || bias.is_contiguous())
      && running_mean.is_contiguous()
      && running_var.is_contiguous()) {

    Tensor output = at::empty_like(input, LEGACY_CONTIGUOUS_MEMORY_FORMAT);
    batch_norm_cpu_inference_contiguous_stub(kCPU, output, input, weight,
        bias, running_mean, running_var, eps);
    return std::make_tuple(output, save_mean, save_invstd);
  }

  // Check if we should use the fast path for channel last memory format
  if (!train && input.is_contiguous(at::MemoryFormat::ChannelsLast)
      && (!weight.defined() || weight.is_contiguous())
      && (!bias.defined() || bias.is_contiguous())
      && running_mean.is_contiguous()
      && running_var.is_contiguous()) {

    Tensor output = at::empty_like(input, at::MemoryFormat::ChannelsLast);
    batch_norm_cpu_inference_channels_last<scalar_t>(
      output, input, weight, bias, running_mean, running_var, eps);
    return std::make_tuple(output, save_mean, save_invstd);
  }

  Tensor output = at::empty_like(input, LEGACY_CONTIGUOUS_MEMORY_FORMAT);

  int64_t n_input = input.size(1);

  auto save_mean_a = conditional_accessor_1d<scalar_t>(save_mean);
  auto save_invstd_a = conditional_accessor_1d<scalar_t>(save_invstd);

  auto running_mean_a = conditional_accessor_1d<scalar_t>(running_mean);
  auto running_var_a = conditional_accessor_1d<scalar_t>(running_var);

  parallel_for(0, n_input, 1, [&](int64_t b_begin, int64_t b_end) {
    for (int64_t f = b_begin; f < b_end; ++f) {
      Tensor in = input.select(1, f);
      Tensor out = output.select(1, f);

      scalar_t mean, invstd;
      if (train) {
        mean = save_mean_a[f];
        invstd = save_invstd_a[f];
      } else {
        mean = running_mean_a[f];
        invstd = 1 / std::sqrt(running_var_a[f] + eps);
      }

      // compute output
      scalar_t w = weight.defined() ? weight.data_ptr<scalar_t>()[f * weight.stride(0)] : 1;
      scalar_t b = bias.defined() ? bias.data_ptr<scalar_t>()[f * bias.stride(0)] : 0;

      auto iter = TensorIterator::unary_op(out, in);
      cpu_serial_kernel(iter, [=](const scalar_t i) -> scalar_t {
        return ((i - mean) * invstd) * w + b;
      });
    }
  });
  return std::make_tuple(output, save_mean, save_invstd);
}

template<typename scalar_t, template<typename T> class VarTransform>
std::tuple<Tensor,Tensor> batch_norm_cpu_update_stats_template(
    const Tensor& input, const Tensor& running_mean, const Tensor& running_var,
    double momentum, double eps) {

  using accscalar_t = at::acc_type<scalar_t, false>;

  int64_t n_input = input.size(1);
  int64_t n = input.numel() / n_input;

  Tensor save_mean = at::empty({n_input}, input.options());
  Tensor save_var_transform = at::empty({n_input}, input.options());
  auto save_mean_a = save_mean.accessor<scalar_t, 1>();
  auto save_var_transform_a = save_var_transform.accessor<scalar_t, 1>();

  auto running_mean_a = conditional_accessor_1d<scalar_t>(running_mean);
  auto running_var_a = conditional_accessor_1d<scalar_t>(running_var);

  parallel_for(0, n_input, 1, [&](int64_t b_begin, int64_t b_end) {
    for (int64_t f = b_begin; f < b_end; ++f) {
      Tensor in = input.select(1, f);

      // compute mean per input
      auto iter = TensorIterator();
      iter.add_input(in);
      iter.build();
      accscalar_t sum = 0;
      cpu_serial_kernel(iter, [&](const scalar_t i) -> void {
        sum += i;
      });
      scalar_t mean = sum / n;
      save_mean_a[f] = mean;

      // compute variance per input
      iter = TensorIterator();
      iter.add_input(in);
      iter.build();
      accscalar_t var_sum = 0;
      cpu_serial_kernel(iter, [&](const scalar_t i) -> void {
        var_sum += (i - mean) * (i - mean);
      });
      save_var_transform_a[f] = VarTransform<accscalar_t>{}(var_sum / n, eps);

      // update running averages
      if (running_mean.defined()) {
        running_mean_a[f] = momentum * mean + (1 - momentum) * running_mean_a[f];
      }
      if (running_var.defined()) {
        accscalar_t unbiased_var = var_sum / (n - 1);
        running_var_a[f] = momentum * unbiased_var + (1 - momentum) * running_var_a[f];
      }
    }
  });
  return std::make_tuple(save_mean, save_var_transform);
}


template<typename scalar_t>
std::tuple<Tensor, Tensor, Tensor> batch_norm_backward_cpu_template(const Tensor& grad_out_, const Tensor& input, const Tensor& weight,
                                                                    const Tensor& running_mean, const Tensor& running_var, const Tensor& save_mean, const Tensor& save_invstd,
                                                                    bool train, double eps, std::array<bool,3> grad_input_mask) {

  using accscalar_t = at::acc_type<scalar_t, false>;

  Tensor grad_input;
  Tensor grad_weight;
  Tensor grad_bias;
  if (grad_input_mask[0]) {
    grad_input = at::empty_like(input, LEGACY_CONTIGUOUS_MEMORY_FORMAT);
  }
  if (grad_input_mask[1]) {
    grad_weight = at::empty_like(weight, LEGACY_CONTIGUOUS_MEMORY_FORMAT);
  }
  if (grad_input_mask[2]) {
    grad_bias = at::empty_like(weight, LEGACY_CONTIGUOUS_MEMORY_FORMAT);
  }

  auto weight_a = conditional_accessor_1d<scalar_t>(weight);
  auto grad_weight_a = conditional_accessor_1d<scalar_t>(grad_weight);
  auto grad_bias_a = conditional_accessor_1d<scalar_t>(grad_bias);

  int64_t n_input = input.size(1);
  int64_t n = input.numel() / n_input;

  auto save_mean_a = conditional_accessor_1d<scalar_t>(save_mean);
  auto save_invstd_a = conditional_accessor_1d<scalar_t>(save_invstd);

  auto running_mean_a = conditional_accessor_1d<scalar_t>(running_mean);
  auto running_var_a = conditional_accessor_1d<scalar_t>(running_var);


  parallel_for(0, n_input, 1, [&](int64_t b_begin, int64_t b_end) {
      for (int64_t f = b_begin; f < b_end; ++f) {
        Tensor in = input.select(1, f);
        Tensor grad_out = grad_out_.select(1, f);

        scalar_t w = weight.defined() ? weight_a[f] : 1;

        scalar_t mean, invstd;
        if (train) {
          mean = save_mean_a[f];
          invstd = save_invstd_a[f];
        } else {
          mean = running_mean_a[f];
          invstd = 1 / std::sqrt(running_var_a[f] + eps);
        }

        // sum over all gradOutput in feature plane
        accscalar_t sum = 0;
        auto iter = TensorIterator();
        iter.add_input(grad_out);
        iter.build();
        cpu_serial_kernel(iter, [&](const scalar_t g) -> void {
          sum += g;
        });

        // dot product of the Q(X) and gradOuput
        accscalar_t dotp = 0;
        iter = TensorIterator();
        iter.add_input(in);
        iter.add_input(grad_out);
        iter.build();
        cpu_serial_kernel(iter, [&](const scalar_t i, const scalar_t go) -> void {
          dotp += (i - mean) * go;
        });

        if (grad_input_mask[0]) {
          Tensor grad_in = grad_input.select(1, f);
          if (train) {
            // when in training mode
            // Q(X) = X - E[x] ; i.e. input centered to zero mean
            // Y = Q(X) / sigma    ; i.e. BN output before weight and bias
            // dL/dX = (Q(dL/dY) - dot(Y, dL/dY) * Y) / sigma * w

            // projection of gradOutput on to output scaled by std
            scalar_t k = (scalar_t) dotp * invstd * invstd / n;
            iter = TensorIterator::unary_op(grad_in, in);
            cpu_serial_kernel(iter, [&](const scalar_t i) -> scalar_t {
              return (i - mean) * k;
            });

            accscalar_t grad_mean = sum / n;
            iter = TensorIterator::binary_op(grad_in, grad_in, grad_out);
            cpu_serial_kernel(iter, [&](scalar_t gi, scalar_t go) -> scalar_t {
              return (go - grad_mean - gi) * invstd * w;
            });
          } else {
            // when in evaluation mode
            // Q(X) = X - running_mean  ; i.e. input centered to zero mean
            // Y = Q(X) / running_std    ; i.e. BN output before weight and bias
            // dL/dX = w / running_std
            iter = TensorIterator::unary_op(grad_in, grad_out);
            cpu_serial_kernel(iter, [&](const scalar_t i) -> scalar_t {
              return i * invstd * w;
            });
          }
        }
        if (grad_input_mask[1]) {
          grad_weight_a[f] = dotp * invstd;
        }

        if (grad_input_mask[2]) {
          grad_bias_a[f] = sum;
        }
      }
    });
  return std::make_tuple(grad_input, grad_weight, grad_bias);
}

// _batch_norm_impl_index(_backward) are used in the JIT be able to keep the run-time selection
// of backends, while enabling it to keep the information about the used backend, so that it can
// use its corresponding backward implementation.
// XXX: The indices of backends need to be kept synchronized between this function and its _backward.
std::tuple<Tensor, Tensor, Tensor, Tensor, int64_t> _batch_norm_impl_index(
    const Tensor& input, const Tensor& weight /* optional */, const Tensor& bias /* optional */,
    const Tensor& running_mean /* optional */, const Tensor& running_var /* optional */,
    bool training, double momentum, double eps, bool cudnn_enabled) {
  auto num_features = input.sizes()[1];
  if (running_mean.defined()) {
    check_dims_match_num_input_features("running_mean", num_features, running_mean.numel());
  } else if (!training) {
    AT_ERROR("running_mean must be defined in evaluation mode");
  }
  if (running_var.defined()) {
    check_dims_match_num_input_features("running_var", num_features, running_var.numel());
  } else if (!training) {
    AT_ERROR("running_var must be defined in evaluation mode");
  }
  if (weight.defined()) {
    check_dims_match_num_input_features("weight", num_features, weight.numel());
  }
  if (bias.defined()) {
    check_dims_match_num_input_features("bias", num_features, bias.numel());
  }

  bool use_cudnn = false;
  use_cudnn = (input.is_cuda()
               && (input.scalar_type() != at::kHalf
                 || weight.scalar_type() == at::kFloat)
               && weight.defined() && bias.defined()
               && ((running_mean.defined() && running_var.defined())
                 || (!running_mean.defined() && !running_var.defined() && training))
               && ((input.dim() == 2 && input.size(0) <= 131070 && training) // per-activation, training
                 || (input.dim() == 2 && input.size(0) <= 262136 && !training) // per-activation, eval
                 || (input.dim() >= 3 && input.size(0) <= 880801 && training) // spatial, training
                 || (input.dim() >= 3 && input.size(0) <= 65535 && !training)) //spatial, eval
               && detail::getCUDAHooks().compiledWithCuDNN()
               && cudnn_enabled && detail::getCUDAHooks().versionCuDNN() >= 5110L);

  if (use_cudnn && eps >= detail::getCUDAHooks().batchnormMinEpsilonCuDNN()) {
    return std::tuple_cat(
             at::cudnn_batch_norm(
               input.contiguous(input.suggest_memory_format()), weight.contiguous(),
               bias.contiguous(),
               running_mean.defined() ? running_mean.contiguous() : running_mean,
               running_var.defined() ? running_var.contiguous() : running_var,
               training, momentum, eps),
             std::make_tuple(1));
  }

  Tensor reserve = at::empty({0}, input.options().dtype(kByte));

  bool use_miopen = (input.is_cuda()
               && input.dim() <= MIOPEN_DIM_MAX
               && input.scalar_type() != at::kDouble
               && input.scalar_type() != at::kBFloat16
               && (weight.scalar_type() != at::kHalf)
               && weight.defined() && bias.defined()
               && ((running_mean.defined() && running_var.defined())
                 || (!running_mean.defined() && !running_var.defined() && training))
               && detail::getCUDAHooks().compiledWithMIOpen()
               && cudnn_enabled
               );

  if (use_miopen) {
    return std::tuple_cat(
             at::miopen_batch_norm(
               input.contiguous(), weight.contiguous(), bias.contiguous(),
               running_mean.defined() ? running_mean.contiguous() : running_mean,
               running_var.defined() ? running_var.contiguous() : running_var,
               training, momentum, eps),
             std::tuple<Tensor>(reserve),
             std::make_tuple(2));
  }

  return std::tuple_cat(
           at::native_batch_norm(
             input, weight, bias, running_mean, running_var, training, momentum, eps),
           std::tuple<Tensor>(reserve),
           std::make_tuple(0));
}

std::tuple<Tensor, Tensor, Tensor> _batch_norm_impl_index_backward(
    int64_t impl_index,
    const Tensor& input, const Tensor& grad_output, const Tensor& weight /* optional */,
    const Tensor& running_mean /* optional */, const Tensor& running_var /* optional */,
    const Tensor& save_mean /* optional */, const Tensor& save_var_transform /* optional */,
    bool train, double epsilon, std::array<bool, 3> output_mask, const Tensor &reservedSpace) {
  if (impl_index == 0) {
    return at::native_batch_norm_backward(grad_output, input, weight, running_mean, running_var, save_mean, save_var_transform, train, epsilon, output_mask);
  } else if (impl_index == 1) {
    // TODO: _batch_norm_impl_index_backward is only used in JIT. cudnn NHWC
    // format conversion is done inside cudnn_batch_norm_backward instead
    return at::cudnn_batch_norm_backward(input, grad_output, weight, running_mean, running_var, save_mean, save_var_transform, epsilon, reservedSpace);
  } else if (impl_index == 2) {
    return at::miopen_batch_norm_backward(input, grad_output, weight, running_mean, running_var, save_mean, save_var_transform, epsilon);
  }
  AT_ASSERTM(false, "Unsupported impl_index in _batch_norm_impl_index_backward: ", impl_index);
}

Tensor batch_norm(
    const Tensor& input, const Tensor& weight /* optional */, const Tensor& bias /* optional */,
    const Tensor& running_mean /* optional */, const Tensor& running_var /* optional */,
    bool training, double momentum, double eps, bool cudnn_enabled) {
  if (input.numel()==0){
    //don't return view of input, don't return empty tensor because it will break gradient chain
    auto out = input.clone();
    if (weight.defined()) out = out * weight[0];
    if (bias.defined()) out = out + bias[0];
    return out; 
  }
  return std::get<0>(at::_batch_norm_impl_index(input, weight, bias, running_mean, running_var,
                                                training, momentum, eps, cudnn_enabled));
}

Tensor instance_norm(
    const Tensor& input, const Tensor& weight /* optional */, const Tensor& bias /* optional */,
    const Tensor& running_mean /* optional */, const Tensor& running_var /* optional */,
    bool use_input_stats, double momentum, double eps, bool cudnn_enabled) {
  TORCH_CHECK(use_input_stats || (running_mean.defined() && running_var.defined()),
           "Expected running_mean and running_var to be defined when use_input_stats is false");
  std::vector<int64_t> shape = input.sizes().vec();
  int64_t b = input.size(0);
  int64_t c = input.size(1);
  shape[1] = b * c;
  shape[0] = 1;

  Tensor weight_ = repeat_if_defined(weight, b);
  Tensor bias_ = repeat_if_defined(bias, b);
  Tensor running_mean_ = repeat_if_defined(running_mean, b);
  Tensor running_var_ = repeat_if_defined(running_var, b);

  auto input_reshaped = input.contiguous().view(shape);
  auto out = at::batch_norm(input_reshaped, weight_, bias_, running_mean_, running_var_,
                            use_input_stats, momentum, eps, cudnn_enabled);

  // we alias running_mean and running_var because they are const but we want to modify their data
  if (running_mean.defined()) {
    at::alias(running_mean).copy_(running_mean_.view({ b, c }).mean(0, false));
  }
  if (running_var.defined()) {
    at::alias(running_var).copy_(running_var_.view({ b, c }).mean(0, false));
  }

  return out.view(input.sizes());
}

<<<<<<< HEAD
=======
Tensor group_norm(const Tensor& input, int64_t num_groups,
    const Tensor& weight /* optional */, const Tensor& bias /* optional */,
    double eps, bool cudnn_enabled) {

    auto input_shape = input.sizes();
    int64_t b = input.size(0);
    int64_t c = input.size(1);

    TORCH_CHECK(c % num_groups == 0,
             "Expected number of channels in input to be divisible by ",
             "num_groups, but got input of shape ", input.sizes(), " and "
             "num_groups=", num_groups);

    TORCH_CHECK(!weight.defined() || (weight.dim() == 1 && weight.numel() == c),
             "Expected weight to be a vector of size equal to the number of ",
             "channels in input, but got weight of shape ", weight.sizes(),
             " and input of shape ", input.sizes());
    TORCH_CHECK(!bias.defined() || (bias.dim() == 1 && bias.numel() == c),
             "Expected bias to be a vector of size equal to the number of ",
             "channels in input, but got bias of shape ", weight.sizes(),
             " and input of shape ", input.sizes());

    // Apply group norm
    // view(..., -1) does not work for empty tensor
    auto input_reshaped = input.contiguous().view({1, b * num_groups, b ? -1 : 1});

    auto out = at::batch_norm(input_reshaped, {}, {}, {}, {}, true, 0, eps,
                              cudnn_enabled);
    out = out.view(input_shape);

    if (!weight.defined() && !bias.defined()) {
      return out;
    }

    std::vector<int64_t> affine_param_shape(input.dim(), 1);
    affine_param_shape[1] = c;

    if (weight.defined() && bias.defined()) {
      return bias.view(affine_param_shape).addcmul(out, weight.view(affine_param_shape), 1);
    } else if (weight.defined()) {
      return out.mul(weight.view(affine_param_shape));
    } else {
      return out.add(bias.view(affine_param_shape));
    }
}

>>>>>>> d035d050
std::tuple<Tensor, Tensor> batch_norm_update_stats_cpu(
        const Tensor& self, const Tensor& running_mean, const Tensor& running_var, double momentum) {
  return AT_DISPATCH_FLOATING_TYPES(self.scalar_type(), "batch_norm_update_stats_cpu", [&] {
      return batch_norm_cpu_update_stats_template<scalar_t, Var>(self, running_mean, running_var, momentum, 0);
    });
}

std::tuple<Tensor, Tensor, Tensor> batch_norm_cpu(const Tensor& self, const Tensor& weight, const Tensor& bias,
                                                  const Tensor& running_mean, const Tensor& running_var,
                                                  bool train, double momentum, double eps) {
  checkBackend("batch_norm_cpu", {self, weight, bias, running_mean, running_var}, Backend::CPU);

  return AT_DISPATCH_FLOATING_TYPES(self.scalar_type(), "batch_norm", [&] {
      if (!train) {
        return batch_norm_cpu_transform_input_template<scalar_t>(self, weight, bias, {}, {}, running_mean, running_var, train, eps);
      } else {
        auto save_stats = batch_norm_cpu_update_stats_template<scalar_t, InvStd>(self, running_mean, running_var, momentum, eps);
        return batch_norm_cpu_transform_input_template<scalar_t>(self, weight, bias, std::get<0>(save_stats), std::get<1>(save_stats), running_mean, running_var, train, eps);
      }
    });
}

std::tuple<Tensor, Tensor, Tensor> batch_norm_backward_cpu(const Tensor& grad_out, const Tensor& self, const Tensor& weight,
                                                           const Tensor& running_mean, const Tensor& running_var, const Tensor& save_mean, const Tensor& save_invstd,
                                                           bool train, double eps, std::array<bool,3> grad_input_mask) {
  return AT_DISPATCH_FLOATING_TYPES(self.scalar_type(), "batch_norm_backward_cpu", [&] {
      return batch_norm_backward_cpu_template<scalar_t>(grad_out, self, weight, running_mean, running_var, save_mean, save_invstd, train, eps, grad_input_mask);
    });
}

}} // at::native<|MERGE_RESOLUTION|>--- conflicted
+++ resolved
@@ -529,55 +529,6 @@
   return out.view(input.sizes());
 }
 
-<<<<<<< HEAD
-=======
-Tensor group_norm(const Tensor& input, int64_t num_groups,
-    const Tensor& weight /* optional */, const Tensor& bias /* optional */,
-    double eps, bool cudnn_enabled) {
-
-    auto input_shape = input.sizes();
-    int64_t b = input.size(0);
-    int64_t c = input.size(1);
-
-    TORCH_CHECK(c % num_groups == 0,
-             "Expected number of channels in input to be divisible by ",
-             "num_groups, but got input of shape ", input.sizes(), " and "
-             "num_groups=", num_groups);
-
-    TORCH_CHECK(!weight.defined() || (weight.dim() == 1 && weight.numel() == c),
-             "Expected weight to be a vector of size equal to the number of ",
-             "channels in input, but got weight of shape ", weight.sizes(),
-             " and input of shape ", input.sizes());
-    TORCH_CHECK(!bias.defined() || (bias.dim() == 1 && bias.numel() == c),
-             "Expected bias to be a vector of size equal to the number of ",
-             "channels in input, but got bias of shape ", weight.sizes(),
-             " and input of shape ", input.sizes());
-
-    // Apply group norm
-    // view(..., -1) does not work for empty tensor
-    auto input_reshaped = input.contiguous().view({1, b * num_groups, b ? -1 : 1});
-
-    auto out = at::batch_norm(input_reshaped, {}, {}, {}, {}, true, 0, eps,
-                              cudnn_enabled);
-    out = out.view(input_shape);
-
-    if (!weight.defined() && !bias.defined()) {
-      return out;
-    }
-
-    std::vector<int64_t> affine_param_shape(input.dim(), 1);
-    affine_param_shape[1] = c;
-
-    if (weight.defined() && bias.defined()) {
-      return bias.view(affine_param_shape).addcmul(out, weight.view(affine_param_shape), 1);
-    } else if (weight.defined()) {
-      return out.mul(weight.view(affine_param_shape));
-    } else {
-      return out.add(bias.view(affine_param_shape));
-    }
-}
-
->>>>>>> d035d050
 std::tuple<Tensor, Tensor> batch_norm_update_stats_cpu(
         const Tensor& self, const Tensor& running_mean, const Tensor& running_var, double momentum) {
   return AT_DISPATCH_FLOATING_TYPES(self.scalar_type(), "batch_norm_update_stats_cpu", [&] {
