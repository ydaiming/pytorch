#include <ATen/ATen.h>
#include <ATen/core/op_registration/op_registration.h>
#include <ATen/native/quantized/cpu/fbgemm_utils.h>
#include <ATen/native/quantized/cpu/packed_params.h>
#include <ATen/native/quantized/cpu/qnnpack_utils.h>
#include <torch/custom_class.h>

torch::jit::class_<LinearPackedParamsBase> register_linear_params();

#ifdef USE_FBGEMM
std::tuple<at::Tensor, c10::optional<at::Tensor>> PackedLinearWeight::unpack() {
  auto packB = w.get();

  int64_t N = static_cast<int64_t>(packB->numCols());
  int64_t K = static_cast<int64_t>(packB->numRows());

  at::Tensor weight_origin;
  if (q_scheme == c10::kPerTensorAffine) {
    weight_origin = at::_empty_affine_quantized(
        {N, K}, at::device(c10::kCPU).dtype(c10::kQInt8), w_scale[0], w_zp[0]);
  } else if (q_scheme == c10::kPerChannelAffine) {
    auto scales = at::from_blob(
        w_scale.data(), w_scale.size(), device(c10::kCPU).dtype(c10::kFloat));
    auto zero_points = at::from_blob(
        w_zp.data(), w_zp.size(), device(c10::kCPU).dtype(c10::kInt));

    weight_origin = at::_empty_per_channel_affine_quantized(
        {N, K},
        scales.toType(c10::kDouble),
        zero_points.toType(c10::kLong),
        0, // The output channel axis is 0
        device(c10::kCPU).dtype(c10::kQInt8));
  }

  int8_t* weight_ptr_int8 =
      reinterpret_cast<int8_t*>(weight_origin.data_ptr<c10::qint8>());

  // packB->printPackedMatrix("packedB inside fbgemm_unpack
  // (QLinearUnpackWeightInt8): ");
  packB->unpack(weight_ptr_int8);

  return std::tuple<at::Tensor, c10::optional<at::Tensor>>(weight_origin, bias);
}
#endif // USE_FBGEMM

#ifdef USE_PYTORCH_QNNPACK
std::tuple<at::Tensor, c10::optional<at::Tensor>> PackedLinearWeightsQnnp::
    unpack() {
  return std::tuple<at::Tensor, c10::optional<at::Tensor>>(orig_weight, bias);
}
#endif // USE_PYTORCH_QNNPACK

#ifdef USE_FBGEMM
std::tuple<at::Tensor, c10::optional<at::Tensor>> PackedLinearWeightFp16::
    unpack() {
  auto& packed_weight_ptr = w;

  auto nrows = packed_weight_ptr->numRows();
  auto ncols = packed_weight_ptr->numCols();

  at::Tensor unpacked_weight =
      at::empty({ncols, nrows}, at::kHalf, c10::MemoryFormat::Contiguous);
  packed_weight_ptr->unpack(
      static_cast<fbgemm::float16*>(unpacked_weight.data_ptr()),
      fbgemm::matrix_op_t::Transpose);

  return std::make_tuple(unpacked_weight.to(at::kFloat), bias);
}
#endif // USE_FBGEMM

namespace at {
namespace native {
namespace {

class QLinearUnpackWeightInt8 final : public c10::OperatorKernel {
 public:
  std::tuple<at::Tensor, c10::optional<Tensor>> operator()(
      const c10::intrusive_ptr<LinearPackedParamsBase>& packed_weight) {
    return packed_weight->unpack();
  }
};

class QLinearUnpackWeightFp16 final : public c10::OperatorKernel {
 public:
  std::tuple<at::Tensor, c10::optional<Tensor>> operator()(
      const c10::intrusive_ptr<LinearPackedParamsBase>& packed_weight) {
    auto& ctx = at::globalContext();

    TORCH_CHECK(
        ctx.qEngine() != at::QEngine::QNNPACK,
        "quantized::linear_unpack_fp16 is currently "
        "not supported by QNNPACK");

    return packed_weight->unpack();
  }
};

namespace {
static auto siof = register_linear_params();
}  // namespace

static auto registry =
    c10::RegisterOperators()
<<<<<<< HEAD
        .op(c10::RegisterOperators::options()
                .aliasAnalysis(AliasAnalysisKind::PURE_FUNCTION)
                .schema(
                    "quantized::linear_unpack(__torch__.torch.classes.quantized.LinearPackedParamsBase W_prepack) -> (Tensor W_origin, Tensor? B_origin)")
                .catchAllKernel<QLinearUnpackWeightInt8>())
        .op(c10::RegisterOperators::options()
                .aliasAnalysis(AliasAnalysisKind::PURE_FUNCTION)
                .schema(
                    "quantized::linear_unpack_fp16(__torch__.torch.classes.quantized.LinearPackedParamsBase W_prepack) -> (Tensor W_origin, Tensor? B_origin)")
                .catchAllKernel<QLinearUnpackWeightFp16>());
=======
        .op("quantized::linear_unpack(Tensor W_prepack) -> (Tensor W_origin, Tensor? B_origin)",
            c10::RegisterOperators::options().kernel<QLinearUnpackWeightInt8>(
                DispatchKey::CPU))
        .op("quantized::linear_unpack_fp16(Tensor W_prepack) -> (Tensor W_origin, Tensor? B_origin)",
            c10::RegisterOperators::options().kernel<QLinearUnpackWeightFp16>(
                DispatchKey::CPU));
>>>>>>> b605e99b

} // namespace
} // namespace native
} // namespace at<|MERGE_RESOLUTION|>--- conflicted
+++ resolved
@@ -101,25 +101,10 @@
 
 static auto registry =
     c10::RegisterOperators()
-<<<<<<< HEAD
-        .op(c10::RegisterOperators::options()
-                .aliasAnalysis(AliasAnalysisKind::PURE_FUNCTION)
-                .schema(
-                    "quantized::linear_unpack(__torch__.torch.classes.quantized.LinearPackedParamsBase W_prepack) -> (Tensor W_origin, Tensor? B_origin)")
-                .catchAllKernel<QLinearUnpackWeightInt8>())
-        .op(c10::RegisterOperators::options()
-                .aliasAnalysis(AliasAnalysisKind::PURE_FUNCTION)
-                .schema(
-                    "quantized::linear_unpack_fp16(__torch__.torch.classes.quantized.LinearPackedParamsBase W_prepack) -> (Tensor W_origin, Tensor? B_origin)")
-                .catchAllKernel<QLinearUnpackWeightFp16>());
-=======
-        .op("quantized::linear_unpack(Tensor W_prepack) -> (Tensor W_origin, Tensor? B_origin)",
-            c10::RegisterOperators::options().kernel<QLinearUnpackWeightInt8>(
-                DispatchKey::CPU))
-        .op("quantized::linear_unpack_fp16(Tensor W_prepack) -> (Tensor W_origin, Tensor? B_origin)",
-            c10::RegisterOperators::options().kernel<QLinearUnpackWeightFp16>(
-                DispatchKey::CPU));
->>>>>>> b605e99b
+        .op("quantized::linear_unpack(__torch__.torch.classes.quantized.LinearPackedParamsBase W_prepack) -> (Tensor W_origin, Tensor? B_origin)",
+            c10::RegisterOperators::options().catchAllKernel<QLinearUnpackWeightInt8>())
+        .op("quantized::linear_unpack_fp16(__torch__.torch.classes.quantized.LinearPackedParamsBase W_prepack) -> (Tensor W_origin, Tensor? B_origin)",
+            c10::RegisterOperators::options().catchAllKernel<QLinearUnpackWeightFp16>());
 
 } // namespace
 } // namespace native
