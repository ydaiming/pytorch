--- conflicted
+++ resolved
@@ -819,7 +819,6 @@
 
 InterfaceType::~InterfaceType() = default;
 
-<<<<<<< HEAD
 ClassTypePtr ClassType::create(
     c10::optional<QualifiedName> qualifiedName,
     std::weak_ptr<CompilationUnit> cu,
@@ -829,9 +828,6 @@
 }
 
 const std::vector<torch::jit::Function*>& ClassType::methods() const {
-=======
-const std::vector<Function*>& ClassType::methods() const {
->>>>>>> a73bdbd7
   return methods_;
 }
 
