# -*- coding: utf-8 -*-
# torch
import torch
import torch.nn as nn
import torch.nn.functional as F
import torch.jit
from torch._C import parse_ir

# torch.quantization
from torch.quantization import QConfig
from torch.quantization import default_dynamic_qconfig
from torch.quantization import default_observer
from torch.quantization import default_per_channel_weight_observer
from torch.quantization import default_qconfig
from torch.quantization import get_default_qconfig

# torch.quantization.quantize_script
from torch.quantization.quantize_script import script_qconfig
from torch.quantization.quantize_script import prepare_script
from torch.quantization.quantize_script import convert_script
from torch.quantization.quantize_script import quantize_script
from torch.quantization.quantize_script import prepare_dynamic_script
from torch.quantization.quantize_script import convert_dynamic_script
from torch.quantization.quantize_script import quantize_dynamic_script

# Testing utils
from torch.testing._internal.common_quantization import test_only_eval_fn as _test_only_eval_fn
from torch.testing._internal.common_quantized import override_qengines

from torch.testing._internal.common_quantization import QuantizationTestCase

from torch.testing import FileCheck
from torch.testing._internal.jit_utils import attrs_with_prefix
from torch.testing._internal.jit_utils import get_forward
from torch.testing._internal.jit_utils import get_forward_graph

from torch.jit._recursive import wrap_cpp_module

# Standard library
import itertools
import unittest

class TestQuantizeScriptJitPasses(QuantizationTestCase):
    """ Test graph mode quantization passes used by quantize_script
    """
    def test_foldbn_trivial(self):
        # Test trivial case
        class TestModule(torch.nn.Module):
            def __init__(self):
                super(TestModule, self).__init__()
                self.conv = torch.nn.Conv2d(1, 20, 5, 1)
                self.bn = torch.nn.BatchNorm2d(num_features=20)
                self.bn.eps = 0.0023

            def forward(self, x):
                x = self.conv(x)
                x = self.bn(x)
                return x

        # Check that the transformation doesn't change numerics
        for tracing_mode in [True, False]:
            eager = TestModule()
            eager.eval()
            if tracing_mode:
                x = torch.rand(1, 1, 6, 6)
                scripted_or_traced = torch.jit.trace(eager, x)
            else:
                scripted_or_traced = torch.jit.script(eager)
            scripted_or_traced.eval()

            # Check that in the original script module's forward we have two
            # CallMethod nodes. One of them should be for conv.forward and the other
            # for bn.forward.
            FileCheck().check_count("prim::CallMethod[name=\"forward\"]", 2, exactly=True) \
                .run(str(get_forward(scripted_or_traced._c).graph))

            # Run FoldConvBatchnorm2d pass.
            scripted_or_traced = wrap_cpp_module(torch._C._jit_pass_fold_convbn(scripted_or_traced._c))

            # Check that after the pass one of the CallMethods is gone (supposedly,
            # the bn.forward).
            FileCheck().check_count("prim::CallMethod[name=\"forward\"]", 1, exactly=True) \
                .run(str(get_forward_graph(scripted_or_traced._c)))

            # Check that the transformation doesn't change numerics
            x = torch.rand(1, 1, 6, 6)
            self.assertEqual(eager(x), scripted_or_traced(x))

    def test_foldbn_trivial_nobias(self):
        # Test trivial case
        class TestModule(torch.nn.Module):
            def __init__(self):
                super(TestModule, self).__init__()
                self.conv = torch.nn.Conv2d(1, 20, 5, 1, bias=False)
                self.bn = torch.nn.BatchNorm2d(num_features=20)
                # to make sure new bias is not zero
                self.bn.eps = 0.0027
                self.bn.bias = torch.nn.Parameter(torch.rand([20]))

            def forward(self, x):
                x = self.conv(x)
                x = self.bn(x)
                return x

        for tracing_mode in [True, False]:
            eager = TestModule()
            eager.eval()
            if tracing_mode:
                x = torch.rand(1, 1, 6, 6)
                scripted_or_traced = torch.jit.trace(eager, x)
            else:
                scripted_or_traced = torch.jit.script(eager)
            scripted_or_traced.eval()

            # Check that in the original script module's forward we have two
            # CallMethod nodes. One of them should be for conv.forward and the other
            # for bn.forward.
            FileCheck().check_count("prim::CallMethod[name=\"forward\"]", 2, exactly=True) \
                .run(str(get_forward_graph(scripted_or_traced._c)))

            # Run FoldConvBatchnorm2d pass.
            scripted_or_traced = wrap_cpp_module(torch._C._jit_pass_fold_convbn(scripted_or_traced._c))

            # Check that after the pass one of the CallMethods is gone (supposedly,
            # the bn.forward).
            FileCheck().check_count("prim::CallMethod[name=\"forward\"]", 1, exactly=True) \
                .run(str(get_forward_graph(scripted_or_traced._c)))

            # Check that the transformation doesn't change numerics
            x = torch.rand(1, 1, 6, 6)
            self.assertEqual(eager(x), scripted_or_traced(x))

    def test_foldbn_in_submodule(self):
        # Test that we find Conv-BN patterns in submodules
        class SubModule(torch.nn.Module):
            def __init__(self):
                super(SubModule, self).__init__()
                self.conv = torch.nn.Conv2d(1, 20, 5, 1)
                self.bn = torch.nn.BatchNorm2d(num_features=20)

            def forward(self, x):
                x = self.conv(x)
                x = self.bn(x)
                return x

        class TestModule(torch.nn.Module):
            def __init__(self):
                super(TestModule, self).__init__()
                self.sub = SubModule()

            def forward(self, x):
                x = self.sub(x)
                return x

        for tracing_mode in [True, False]:
            eager = TestModule()
            eager.eval()
            if tracing_mode:
                x = torch.rand(1, 1, 10, 10)
                scripted_or_traced = torch.jit.trace(eager, x)
            else:
                scripted_or_traced = torch.jit.script(eager)
            scripted_or_traced.eval()

            FileCheck().check_count("prim::CallMethod[name=\"forward\"]", 2, exactly=True) \
                .run(str(get_forward_graph(scripted_or_traced.sub._c)))

            scripted_or_traced = wrap_cpp_module(torch._C._jit_pass_fold_convbn(scripted_or_traced._c))

            FileCheck().check_count("prim::CallMethod[name=\"forward\"]", 1, exactly=True) \
                .run(str(get_forward_graph(scripted_or_traced.sub._c)))

            x = torch.rand(1, 1, 10, 10)
            self.assertEqual(eager(x), scripted_or_traced(x))

    def test_foldbn_in_customConv2D(self):
        # Make sure a custom Conv2D class is not folded
        # as we do not know it does.
        class CustomConv2D(torch.nn.Module):
            def __init__(self, a, b, c, d):
                super(CustomConv2D, self).__init__()

            def forward(self, x):
                return F.relu(x)

        class SubModule(torch.nn.Module):
            def __init__(self):
                super(SubModule, self).__init__()
                self.conv = CustomConv2D(1, 20, 5, 1)
                self.bn = torch.nn.BatchNorm2d(num_features=20)

            def forward(self, x):
                x = self.conv(x)
                x = self.bn(x)
                return x

        class TestModule(torch.nn.Module):
            def __init__(self):
                super(TestModule, self).__init__()
                self.sub = SubModule()

            def forward(self, x):
                x = self.sub(x)
                return x

        for tracing_mode in [True, False]:
            eager = TestModule()
            eager.eval()
            if tracing_mode:
                x = torch.rand(1, 20, 10, 10)
                scripted_or_traced = torch.jit.trace(eager, x)
            else:
                scripted_or_traced = torch.jit.script(eager)
            scripted_or_traced.eval()

            FileCheck().check_count("prim::CallMethod[name=\"forward\"]", 2, exactly=True) \
                .run(str(get_forward_graph(scripted_or_traced.sub._c)))

            scripted_or_traced = wrap_cpp_module(torch._C._jit_pass_fold_convbn(scripted_or_traced._c))

            FileCheck().check_count("prim::CallMethod[name=\"forward\"]", 2, exactly=True) \
                .run(str(get_forward_graph(scripted_or_traced.sub._c)))

            x = torch.rand(1, 20, 10, 10)
            self.assertEqual(eager(x), scripted_or_traced(x))

    def test_foldbn_shared_classtype(self):
        class TestModule(torch.nn.Module):
            def __init__(self, bias=False):
                super(TestModule, self).__init__()
                self.conv1 = torch.nn.Conv2d(5, 5, 3, bias=bias)
                self.bn1 = torch.nn.BatchNorm2d(num_features=5)
                self.bn1.running_mean.fill_(-0.2)
                self.bn1.bias = torch.nn.Parameter(torch.rand([5]))
                # to make sure new bias is not zero
                self.bn1.eps = 0.0023
                self.conv2 = torch.nn.Conv2d(5, 5, 3, bias=bias)
                self.bn2 = torch.nn.BatchNorm2d(num_features=5)
                self.bn2.eps = 0.0029
                self.relu = torch.nn.ReLU()

            def forward(self, x):
                x = self.conv1(x)
                x = self.bn1(x)
                x = self.relu(x)
                x = self.conv2(x)
                x = self.bn2(x)
                x = self.relu(x)
                return x

        for tracing_mode in [True, False]:
            for bias in [True, False]:
                eager = TestModule(bias).eval()
                if tracing_mode:
                    x = torch.rand(1, 5, 6, 6)
                    scripted_or_traced = torch.jit.trace(eager, x).copy()
                else:
                    scripted_or_traced = torch.jit.script(eager).copy()
                torch._C._jit_pass_dedup_module_uses(scripted_or_traced ._c)
                folded = wrap_cpp_module(torch._C._jit_pass_fold_convbn(scripted_or_traced ._c))
                x = torch.rand(1, 5, 6, 6)
                self.assertEqual(eager(x), scripted_or_traced(x))

    def test_foldbn_complex_cases(self):
        # This test case attempt to try combinations of conv2d with bias/nobias
        # as well as BatchNorm with affine/no-affine along with varying the
        # number of layers.
        # this only works when default dtype is double
        torch.set_default_dtype(torch.double)

        class SubModule(torch.nn.Module):
            def __init__(self, num_blocks, enable_bias, enable_affine):
                super(SubModule, self).__init__()
                layers = []
                for i in range(num_blocks):
                    layers.append(torch.nn.Conv2d(20, 20, 5, 1, bias=enable_bias))
                    bn_obj = torch.nn.BatchNorm2d(num_features=20, affine=enable_affine)
                    if enable_affine:
                        bn_obj.weight = torch.nn.Parameter(torch.rand_like(bn_obj.weight))
                        bn_obj.bias = torch.nn.Parameter(torch.rand_like(bn_obj.bias))
                    bn_obj.running_mean = torch.rand_like(bn_obj.running_mean)
                    bn_obj.running_var = torch.rand_like(bn_obj.running_var)
                    layers.append(bn_obj)
                self.layers = nn.Sequential(*layers)

            def forward(self, x):
                return self.layers(x)

        class TestModule(torch.nn.Module):
            def __init__(self, num_blocks, enable_bias, enable_affine):
                super(TestModule, self).__init__()
                self.sub = SubModule(num_blocks, enable_bias, enable_affine)

            def forward(self, x):
                x = self.sub(x)
                return x

        bias_affine_options = itertools.product([True, False], [True, False], [True, False], [1, 2])
        for (tracing_mode, enable_bias, enable_bn_affine, num_layers) in bias_affine_options:
            eager = TestModule(num_layers, enable_bias, enable_bn_affine)
            eager.eval()

            if tracing_mode:
                x = torch.rand(1, 20, 10, 10)
                scripted_or_traced = torch.jit.trace(eager, x)
            else:
                scripted_or_traced = torch.jit.script(eager)
            scripted_or_traced.eval()

            FileCheck().check_count("prim::CallMethod[name=\"forward\"]", num_layers * 2, exactly=True) \
                .run(str(get_forward_graph(scripted_or_traced.sub.layers._c)))

            scripted_or_traced = wrap_cpp_module(torch._C._jit_pass_fold_convbn(scripted_or_traced._c))

            FileCheck().check_count("prim::CallMethod[name=\"forward\"]", num_layers, exactly=True) \
                .run(str(get_forward_graph(scripted_or_traced.sub.layers._c)))

            x = torch.rand(1, 20, 10, 10)
            self.assertEqual(eager(x), scripted_or_traced(x))
        torch.set_default_dtype(torch.float)

    def test_fuse_linear(self):
        input_strs = ["""
graph(%input, %weight, %bias, %4):
    # CHECK-NOT: aten::t
    # CHECK-NOT: aten::addmm
    # CHECK: aten::linear
    %weight_t = aten::t(%weight)
    %res = aten::addmm(%bias, %input, %weight_t, %4, %4)
    return (%res)""", """
graph(%input, %weight, %bias, %4):
    # CHECK-NOT: aten::t
    # CHECK-NOT: aten::matmul
    # CHECK-NOT: aten::add_
    # CHECK: aten::linear
    %weight_t = aten::t(%weight)
    %output = aten::matmul(%input, %weight_t)
    %res = aten::add_(%output, %bias, %4)
    return (%res)""", """
graph(%input, %weight):
    # CHECK-NOT: aten::t
    # CHECK-NOT: aten::matmul
    # CHECK: aten::linear
    %weight_t = aten::t(%weight)
    %output = aten::matmul(%input, %weight_t)
    return (%output)"""]
        for input_str in input_strs:
            graph = parse_ir(input_str)
            torch._C._jit_pass_fuse_linear(graph)
            FileCheck().run(input_str, graph)

    def test_insert_observers(self):
        class M(torch.nn.Module):
            def __init__(self):
                super(M, self).__init__()
                self.conv = torch.nn.Conv2d(3, 5, 3)

            def forward(self, x):
                return self.conv(x)

        m = torch.jit.script(M())
        qconfig_dict = {'': default_qconfig}
        m = prepare_script(m, qconfig_dict)
        # for input and output of conv
        assert len(attrs_with_prefix(m, '_observer_')) == 2
        # for weight
        assert len(attrs_with_prefix(m.conv, '_observer_')) == 1

    def test_insert_observers_child_qconfig(self):
        class Sub(torch.nn.Module):
            def __init__(self):
                super(Sub, self).__init__()
                self.fc = torch.nn.Linear(5, 5)

            def forward(self, x):
                return self.fc(x)

        class M(torch.nn.Module):
            def __init__(self):
                super(M, self).__init__()
                self.conv = torch.nn.Conv2d(3, 5, 3)
                self.sub = Sub()

            def forward(self, x):
                return self.sub(self.conv(x))

        m = torch.jit.script(M())
        qconfig_dict = {'sub.fc': default_qconfig}
        m = prepare_script(m, qconfig_dict)
        # input and output of sub
        assert len(attrs_with_prefix(m, '_observer_')) == 2
        # not quantized
        assert len(attrs_with_prefix(m.conv, '_observer_')) == 0
        # no observers since we observe in the outer most call site
        assert len(attrs_with_prefix(m.sub, '_observer_')) == 0
        # weight of linear
        assert len(attrs_with_prefix(m.sub.fc, '_observer_')) == 1

    @unittest.skipUnless('fbgemm' in torch.backends.quantized.supported_engines,
                         " Quantized operations require FBGEMM. FBGEMM is only optimized for CPUs"
                         " with instruction set support avx2 or newer.")
    def test_insert_observers_skip_values(self):
        class ConvFunctionalReLU(torch.nn.Module):
            def __init__(self):
                super(ConvFunctionalReLU, self).__init__()
                self.conv = torch.nn.Conv2d(3, 5, 3)

            def forward(self, x):
                return F.relu(self.conv(x))

        class ConvReLUModule(torch.nn.Module):
            def __init__(self):
                super(ConvReLUModule, self).__init__()
                self.conv = torch.nn.Conv2d(3, 5, 3)
                self.relu = torch.nn.ReLU()

            def forward(self, x):
                return self.relu(self.conv(x))

        class AddReLUModule(torch.nn.Module):
            def __init__(self):
                super(AddReLUModule, self).__init__()
                self.relu = torch.nn.ReLU()
                self.conv = torch.nn.Conv2d(3, 3, 3).float()

            def forward(self, x):
                out = self.conv(x)
                out += x
                return self.relu(out)

        class AddFunctionalReLU(torch.nn.Module):
            def __init__(self):
                super(AddFunctionalReLU, self).__init__()
                self.conv = torch.nn.Conv2d(3, 3, 3).float()

            def forward(self, x):
                out = self.conv(x)
                out += x
                return F.relu(out)

        def attrs_with_prefix(module, prefix):
            return [x for x, _ in module._modules._c.items()
                    if x.startswith(prefix)]

        qconfig_dict = {'': default_qconfig}
        m = torch.jit.script(ConvFunctionalReLU())
        m = prepare_script(m, qconfig_dict)
        # observer for weight of conv
        assert len(attrs_with_prefix(m.conv, '_observer_')) == 1
        # observer for input of conv and output of relu
        assert len(attrs_with_prefix(m, '_observer_')) == 2

        m = torch.jit.script(ConvReLUModule())
        m = prepare_script(m, qconfig_dict)
        # observer for input of conv and output of relu
        assert len(attrs_with_prefix(m, '_observer_')) == 2
        # observer for weight of conv
        assert len(attrs_with_prefix(m.conv, '_observer_')) == 1
        # observer for output of relu
        assert len(attrs_with_prefix(m.relu, '_observer_')) == 0

        m = torch.jit.script(AddReLUModule())
        qconfig_dict = {'': default_qconfig}
        m = prepare_script(m, qconfig_dict)
        assert len(attrs_with_prefix(m, '_observer')) == 3
        assert len(attrs_with_prefix(m.relu, '_observer')) == 0
        FileCheck().check('aten::add_') \
                   .check_not('Observer = prim::GetAttr[name="_observer_') \
                   .check('ReLU = prim::GetAttr') \
                   .run(str(get_forward_graph(m._c)))

        m = torch.jit.script(AddFunctionalReLU())
        qconfig_dict = {'': default_qconfig}
        m = prepare_script(m, qconfig_dict)
        assert len(attrs_with_prefix(m, '_observer')) == 3
        FileCheck().check('aten::add_') \
                   .check_not('Observer = prim::GetAttr[name="_observer_') \
                   .check('CallFunction') \
                   .check('Observer = prim::GetAttr[name="_observer_') \
                   .run(str(get_forward_graph(m._c)))

    def test_insert_observers_weight_dtype(self):
        class M(torch.nn.Module):
            def __init__(self):
                super(M, self).__init__()
                self.conv = torch.nn.Conv2d(3, 5, 3)

            def forward(self, x):
                return F.relu(self.conv(x))

        m = torch.jit.script(M())
        qconfig_dict = {'': default_qconfig}
        m = prepare_script(m, qconfig_dict)
        activation_dtypes = set(obs.getattr('dtype') for x, obs in m._modules._c.items()
                                if x.startswith('_observer_'))
        weight_dtypes = set(obs.getattr('dtype') for x, obs in m.conv._modules._c.items()
                            if x.startswith('_observer_'))
        assert len(activation_dtypes) == 1, 'Expected to have 1 activation dtype'
        assert len(weight_dtypes) == 1, 'Expected to have 1 weight dtype'
        assert list(activation_dtypes)[0] != list(weight_dtypes)[0], 'Expected activation dtype to '
        ' be different from wegiht dtype'

    def test_insert_observers_for_reused_weight(self):
        class M(torch.nn.Module):
            def __init__(self):
                super(M, self).__init__()

            def forward(self, x, y, weight):
                x = F.conv2d(x, weight)
                y = F.conv2d(y, weight)
                return x + y

        m = torch.jit.script(M()).eval()
        m = prepare_script(m, {'': default_qconfig})
        # 3 for x, y, weight, one for output of each F.conv2d and one for output of add
        assert len(attrs_with_prefix(m, '_observer')) == 6

    def test_insert_observers_shared_class_type(self):
        class M(torch.nn.Module):
            def __init__(self):
                super(M, self).__init__()
                self.conv1 = torch.nn.Conv2d(3, 5, 3).float()
                self.conv2 = torch.nn.Conv2d(3, 5, 3).float()

            def forward(self, x):
                return self.conv2(self.conv1(x))

        m = torch.jit.script(M())
        qconfig_dict = {'': default_qconfig}
        m = prepare_script(m, qconfig_dict)
        # conv1 and conv2 shares the same type, we need to
        # make sure we didn't quantize the type twice
        conv1_observers = attrs_with_prefix(m.conv1, '_observer_')
        conv2_observers = attrs_with_prefix(m.conv2, '_observer_')
        assert len(conv1_observers) == 1, \
            'Expected to have 1 observer submodules'
        assert len(conv2_observers) == 1, \
            'Expected to have 1 observer submodules'
        assert conv1_observers == conv2_observers, \
            'Expect conv1 and conv2 to have same observers since the class type is shared'

    def test_insert_observers_for_general_ops(self):
        """ Make sure we skip observers for ops that doesn't require
            observation, e.g. flatten
        """
        class M(torch.nn.Module):
            def __init__(self):
                super(M, self).__init__()
                self.conv = torch.nn.Conv2d(3, 3, 3).float()

            def forward(self, x):
                x = self.conv(x)
                x = torch.flatten(x)
                return x

        m = torch.jit.script(M())
        qconfig_dict = {'': default_qconfig}
        m = prepare_script(m, qconfig_dict)
        # input and output of conv
        assert len(attrs_with_prefix(m, '_observer_')) == 2
        FileCheck().check('Observer = prim::GetAttr[name="_observer_') \
                   .check('prim::GetAttr[name="conv"]') \
                   .check('prim::CallMethod') \
                   .check('Observer = prim::GetAttr[name="_observer_') \
                   .check('aten::flatten') \
                   .check_not('Observer = prim::GetAttr[name="_observer_') \
                   .run(m.graph)

    # TODO: this is too long, split this to test_insert_observers.py and remove
    # insrt_observers prefix
    def test_insert_observers_propagate_observed(self):
        """ Make sure we propagate observed property through general ops
        """
        class M(torch.nn.Module):
            def __init__(self):
                super(M, self).__init__()
                self.conv1 = torch.nn.Conv2d(3, 3, 3).float()
                self.conv2 = torch.nn.Conv2d(3, 3, 3).float()

            def forward(self, x):
                x = self.conv1(x)
                x = torch.flatten(x)
                # we don't want to insert observer for input of self.conv2
                # because output of self.conv1 is already observed
                x = self.conv2(x)
                return x

        m = torch.jit.script(M())
        qconfig_dict = {'': default_qconfig}
        m = prepare_script(m, qconfig_dict)
        # input and output of conv
        assert len(attrs_with_prefix(m, '_observer_')) == 3
        FileCheck().check('Observer = prim::GetAttr[name="_observer_') \
                   .check('prim::GetAttr[name="conv1"]') \
                   .check('prim::CallMethod') \
                   .check('Observer = prim::GetAttr[name="_observer_') \
                   .check('aten::flatten') \
                   .check_not('Observer = prim::GetAttr[name="_observer_') \
                   .check('prim::GetAttr[name="conv2"]') \
                   .check('Observer = prim::GetAttr[name="_observer_') \
                   .run(m.graph)

    def test_insert_observers_propagate_observed_in_submodule(self):
        """ Make sure we propagate observed property through general ops
        """
        class M(torch.nn.Module):
            def __init__(self):
                super(M, self).__init__()
                self.conv1 = torch.nn.Conv2d(3, 3, 3).float()
                self.conv2 = torch.nn.Conv2d(3, 3, 3).float()
                self.avgpool = torch.nn.AdaptiveAvgPool2d((1, 1))

            def forward(self, x):
                x = self.conv1(x)
                x = self.avgpool(x)
                # we don't want to insert observer for input of self.conv2
                # because output of self.conv1 is already observed
                x = self.conv2(x)
                return x

        m = torch.jit.script(M())
        qconfig_dict = {'': default_qconfig}
        m = prepare_script(m, qconfig_dict)
        # input and output of conv
        assert len(attrs_with_prefix(m, '_observer_')) == 3
        FileCheck().check('Observer = prim::GetAttr[name="_observer_') \
                   .check('prim::GetAttr[name="conv1"]') \
                   .check('prim::CallMethod') \
                   .check('Observer = prim::GetAttr[name="_observer_') \
                   .check('prim::CallMethod') \
                   .check_not('Observer = prim::GetAttr[name="_observer_') \
                   .check('prim::GetAttr[name="conv2"]') \
                   .check('Observer = prim::GetAttr[name="_observer_') \
                   .run(m.graph)

    def test_insert_observers_propagate_observed_for_function(self):
        def channel_shuffle(x, groups):
            # type: (torch.Tensor, int) -> torch.Tensor
            batchsize, num_channels, height, width = x.data.size()
            channels_per_group = num_channels // groups
            # reshape
            x = x.view(batchsize, groups,
                       channels_per_group, height, width)
            x = torch.transpose(x, 1, 2).contiguous()
            # flatten
            x = x.view(batchsize, -1, height, width)
            return x

        class M(torch.nn.Module):
            def __init__(self):
                super(M, self).__init__()
                self.conv1 = torch.nn.Conv2d(3, 3, 1).float()
                self.conv2 = torch.nn.Conv2d(3, 3, 1).float()

            def forward(self, x):
                x = self.conv1(x)
                x = channel_shuffle(x, 1)
                x = self.conv2(x)
                return x

        data = [(torch.rand((1, 3, 10, 10), dtype=torch.float), torch.randint(0, 1, (1,), dtype=torch.long)) for _ in range(2)]
        m = torch.jit.script(M()).eval()
        m = prepare_script(m, {'': default_qconfig})
        # we want to test that channel_shuffle is going to pass
        # the observed property from the output of conv1 to input of conv2
        # so that we don't insert observers for input of conv2
        assert len(attrs_with_prefix(m, '_observer_',)) == 3

    def test_insert_observers_for_if(self):
        class Res(torch.nn.Module):
            def __init__(self, use_skip):
                super(Res, self).__init__()
                self.conv = torch.nn.Conv2d(3, 3, 1).float()
                self.use_skip = use_skip

            def forward(self, x):
                if self.use_skip:
                    return self.conv(x)
                else:
                    return self.conv(x)

        class M(torch.nn.Module):
            def __init__(self):
                super(M, self).__init__()
                self.res1 = Res(True)
                self.res2 = Res(False)

            def forward(self, x):
                x = self.res1(x)
                x = self.res2(x)
                return x

        data = [(torch.rand((1, 3, 10, 10), dtype=torch.float), torch.randint(0, 1, (1,), dtype=torch.long)) for _ in range(2)]
        m = torch.jit.script(M()).eval()
        m = prepare_script(m, {'': default_qconfig})
        assert len(attrs_with_prefix(m, '_observer_',)) == 3

    def test_insert_quant_dequant(self):
        class M(torch.nn.Module):
            def __init__(self):
                super(M, self).__init__()
                self.conv = torch.nn.Conv2d(3, 5, 3).float()

            def forward(self, x):
                return self.conv(x)

        for is_per_channel in [True, False]:
            m = torch.jit.script(M())
            observer = default_per_channel_weight_observer.with_args(ch_axis=1) \
                if is_per_channel else default_observer
            qconfig_dict = {'': QConfig(activation=observer, weight=observer)}
            m = prepare_script(m, qconfig_dict)
            data = torch.randn(1, 3, 10, 10, dtype=torch.float)

            m(data)
            m = convert_script(m, debug=True)
            assert len(m._modules._c.items()) == 1, \
                'Expected to have single submodule of conv'
            # make sure the quantized model is executable
            m(data)
            quant_func = "aten::quantize_per_channel" if is_per_channel \
                else "aten::quantize_per_tensor"
            FileCheck().check_count(quant_func, 3, exactly=True) \
                       .run(m.graph)

    def test_insert_quant_dequant_shared_class_type(self):
        class M(torch.nn.Module):
            def __init__(self):
                super(M, self).__init__()
                self.conv1 = torch.nn.Conv2d(3, 3, 3).float()
                self.conv2 = torch.nn.Conv2d(3, 3, 3).float()

            def forward(self, x):
                return self.conv2(self.conv1(x))

        for is_per_channel in [True, False]:
            m = torch.jit.script(M())
            observer = default_per_channel_weight_observer.with_args(ch_axis=1) \
                if is_per_channel else default_observer
            qconfig = QConfig(activation=observer, weight=observer)
            qconfig_dict = {'': qconfig}
            m = prepare_script(m, qconfig_dict)
            # observers for input, output and value between conv1/conv2
            assert len(attrs_with_prefix(m, '_observer_')) == 3, \
                'Expected to have 3 obervers'
            # observer for weight
            assert len(attrs_with_prefix(m.conv1, '_observer_')) == 1, \
                'Expected to have 1 obervers'
            # observer for weight
            assert len(attrs_with_prefix(m.conv2, '_observer_')) == 1, \
                'Expected to have 1 obervers'

            data = torch.randn(1, 3, 10, 10, dtype=torch.float)
            m(data)
            m = convert_script(m, debug=True)
            m(data)
            assert m.conv1._c._type() == m.conv2._c._type()

            # check all observers have been removed
            assert len(attrs_with_prefix(m, '_observer_')) == 0, \
                'Expected to have 0 obervers'
            assert len(attrs_with_prefix(m.conv1, '_observer_')) == 0, \
                'Expected to have 0 obervers'
            assert len(attrs_with_prefix(m.conv2, '_observer_')) == 0, \
                'Expected to have 0 obervers'

            quant_func = "aten::quantize_per_channel" if is_per_channel \
                else "aten::quantize_per_tensor"
            for module in ['conv1', 'conv2']:
                conv = m._c.getattr(module)
                # quantize weight
                FileCheck().check(quant_func) \
                           .check_next("aten::dequantize") \
                           .check("prim::CallMethod[name=\"_conv_forward\"]") \
                           .check("return") \
                           .run(get_forward_graph(conv))
                # no quantize node in _conv_forward
                FileCheck().check_not(quant_func) \
                           .check("aten::conv2d") \
                           .check_not(quant_func) \
                           .check("return") \
                           .run(conv._get_method('_conv_forward').graph)

    def test_dedup_module_uses(self):
        class M(torch.nn.Module):
            def __init__(self):
                super(M, self).__init__()
                self.relu = torch.nn.ReLU()

            def forward(self, x):
                x = self.relu(x)
                x -= 0.5
                return self.relu(x)

        data = torch.randn((2, 2))
        m = torch.jit.script(M())
        ref_res = m(data)
        assert len([x for x, _ in m._modules._c.items()
                    if x.startswith('relu')]) == 1, \
            "Expected to have 1 relu modules after dedup module uses"
        torch._C._jit_pass_dedup_module_uses(m._c)
        m = torch.jit._recursive.wrap_cpp_module(m._c)
        res = m(data)
        assert len([x for x, _ in m._modules._c.items()
                    if x.startswith('relu')]) == 2, \
            "Expected to have 2 relu modules after dedup module uses"
        self.assertEqual(res, ref_res)

    def test_replicate_dequantize(self):
        class M(torch.nn.Module):
            def __init__(self):
                super(M, self).__init__()
                self.conv = torch.nn.Conv2d(3, 3, 1).float()

            def forward(self, x):
                x = torch.dequantize(x)
                r = self.conv(x)
                r += x
                return r
        x = torch.randn([1, 3, 10, 10], dtype=torch.float)
        x = torch.quantize_per_tensor(x, 0.5, 1, torch.quint8)
        m = torch.jit.script(M())
        ref_res = m(x)
        FileCheck().check_count("aten::dequantize", 1, exactly=True) \
                   .run(m.graph)
        torch._C._jit_pass_replicate_dequantize(m.graph)
        FileCheck().check_count("aten::dequantize", 2, exactly=True) \
                   .run(m.graph)
        res = get_forward(m._c)(x)
        self.assertEqual(res, ref_res)

    def test_replicate_dequantize_in_block(self):
        class M(torch.nn.Module):
            def __init__(self, cond):
                super(M, self).__init__()
                self.conv = torch.nn.Conv2d(3, 3, 1).float()

                self.cond = cond

            def forward(self, x):
                x = torch.dequantize(x)
                if self.cond:
                    x = self.conv(x)
                else:
                    x = x + 3
                return x

        x = torch.randn([1, 3, 10, 10], dtype=torch.float)
        x = torch.quantize_per_tensor(x, 0.5, 1, torch.quint8)
        m = torch.jit.script(M(True))
        ref_res = m(x)
        FileCheck().check_count("aten::dequantize", 1, exactly=True) \
                   .run(m.graph)
        torch._C._jit_pass_replicate_dequantize(m.graph)
        FileCheck().check_count("aten::dequantize", 2, exactly=True) \
                   .run(m.graph)
        # check dequantize is right before CallMethod of conv
        FileCheck().check("aten::dequantize") \
                   .check_next("CallMethod") \
                   .run(m.graph)
        # check dequantize is right before add
        FileCheck().check("aten::dequantize") \
                   .check("aten::dequantize") \
                   .check_next("aten::add") \
                   .run(m.graph)
        res = get_forward(m._c)(x)
        self.assertEqual(res, ref_res)

    def test_swap_functional_linear(self):
        class M(torch.nn.Module):
            def __init__(self):
                super(M, self).__init__()

            def forward(self, x, weight, bias):
                x = torch.dequantize(x)
                weight = torch.dequantize(weight)
                x = F.linear(x, weight, bias)
                x = torch.quantize_per_tensor(x, scale=1.0, zero_point=0, dtype=torch.quint8)
                return x

        x = torch.rand((10, 5), dtype=torch.float)
        x = torch.quantize_per_tensor(x, scale=0.5, zero_point=1, dtype=torch.quint8)
        weight = torch.rand((5, 5), dtype=torch.float)
        weight = torch.quantize_per_tensor(weight, scale=0.5, zero_point=1, dtype=torch.qint8)
        bias = torch.rand((5), dtype=torch.float)
        m = torch.jit.script(M())
        ref_res = m(x, weight, bias)
        FileCheck().check("CallFunction") \
                   .run(m.graph)
        torch._C._jit_pass_swap_functional_linear(m.graph)
        FileCheck().check("aten::linear") \
                   .check_not("CallFunction") \
                   .run(m.graph)
        res = m(x, weight, bias)
        self.assertEqual(res, ref_res)

    def test_replicate_quantize_for_if(self):
        """ We want to move quantize nodes for output of prim::If
        inside the prim::If blocks so that we can match quantization
        patterns.
        """
        class Res(torch.nn.Module):
            def __init__(self):
                super(Res, self).__init__()
                self.conv = torch.nn.Conv2d(3, 3, 1).float()
                self.use_skip = True

            def forward(self, x, cond):
                # type: (Tensor, bool) -> Tensor
                # to avoid being frozen
                self.use_skip = cond
                if self.use_skip:
                    return self.conv(x)
                else:
                    return self.conv(x)

        class M(torch.nn.Module):
            def __init__(self):
                super(M, self).__init__()
                self.res1 = Res()
                self.res2 = Res()

            def forward(self, x):
                x = self.res1(x, True)
                x = self.res2(x, False)
                return x

        data = [(torch.rand((1, 3, 10, 10), dtype=torch.float), torch.randint(0, 1, (1,), dtype=torch.long)) for _ in range(2)]
        qconfig_dict = {'': default_qconfig}
        m = torch.jit.script(M()).eval()
        m = quantize_script(m, qconfig_dict, _test_only_eval_fn, [data])
        # make sure patterns in both branches are fused
        FileCheck().check_count("quantized::conv2d(", 4, exactly=True) \
                   .run(m.graph)

    def test_finalize_for_linear(self):
        class M(torch.nn.Module):
            def __init__(self):
                super(M, self).__init__()
                self.fc = torch.nn.Linear(5, 5).float()

            def forward(self, x):
                return self.fc(x)

        data = [(torch.rand((1, 5), dtype=torch.float), torch.randint(0, 1, (1,), dtype=torch.long)) for _ in range(2)]
        qconfig_dict = {'': default_qconfig}
        model = torch.jit.script(M()).eval()
        model = quantize_script(model, qconfig_dict, _test_only_eval_fn, [data])
        # make sure there is only one quantize_per_tensor for input
        # and linear_prepack is folded
        FileCheck().check_count("aten::quantize_per_tensor", 1, exactly=True) \
                   .check_not("quantized::linear_prepack") \
                   .check("quantized::linear") \
                   .run(model.graph)

    def test_finalize_debug(self):
        class M(torch.nn.Module):
            def __init__(self):
                super(M, self).__init__()
                self.conv = torch.nn.Conv2d(3, 3, 3).float()
                self.avgpool = torch.nn.AvgPool2d(3)

            def forward(self, x):
                x = self.conv(x)
                x = self.avgpool(x)
                return x

        data = [(torch.rand((1, 3, 10, 10), dtype=torch.float), torch.randint(0, 1, (1,), dtype=torch.long)) for _ in range(2)]
        qconfig_dict = {'': default_qconfig}
        model = torch.jit.script(M()).eval()
        model = quantize_script(model, qconfig_dict, _test_only_eval_fn, [data], debug=True)
        FileCheck().check_not("quantized::conv2d") \
                   .check("aten::conv2d") \
                   .check("aten::avg_pool2d") \
                   .check("aten::q_scale") \
                   .check_next("aten::q_zero_point") \
                   .check_next("prim::dtype") \
                   .check_next("aten::quantize_per_tensor") \
                   .check("aten::dequantize") \
                   .run(model.graph)

    def test_finalize_no_extra_dequantize(self):
        class M(torch.nn.Module):
            def __init__(self):
                super(M, self).__init__()
                self.conv = torch.nn.Conv2d(3, 3, 3).float()

            def forward(self, x):
                x = self.conv(x)
                return x.size(0) * x

        model = torch.jit.script(M()).eval()
        model = quantize_script(model, {'': default_qconfig}, _test_only_eval_fn, [self.img_data])
        FileCheck().check_not("aten::dequantize(") \
                   .run(model.graph)

    def test_module_list(self):
        class SimpleLinearLayer(torch.nn.Module):
            def __init__(self):
                super(SimpleLinearLayer, self).__init__()
                self.fc = torch.nn.Linear(5, 5).float()

            def forward(self, x):
                return self.fc(x)

        class ComplexModel(torch.nn.Module):
            def __init__(self):
                super(ComplexModel, self).__init__()
                self.layers = torch.nn.ModuleList([SimpleLinearLayer() for i in range(2)])

            def forward(self, x):
                # type: (torch.Tensor) -> List[torch.Tensor]
                states = []
                for layer in self.layers:
                    val = layer(x)
                    states.append(val)
                return states

        data = torch.rand((1, 5), dtype=torch.float)
        qconfig_dict = {'': default_qconfig}
        model = torch.jit.script(ComplexModel()).eval()
        model = prepare_script(model, qconfig_dict)
        assert len(attrs_with_prefix(model, '_observer')) == 3
        model(data)
        model = convert_script(model, debug=False)
        FileCheck().check("quantized::linear") \
                   .check("quantized::linear") \
                   .run(model.graph)

    def test_conv_trace(self):
        class M(torch.nn.Module):
            def __init__(self):
                super(M, self).__init__()
                self.conv1d = torch.nn.Conv1d(3, 3, 3).float()
                self.conv2d = torch.nn.Conv2d(3, 3, 3).float()
                self.conv3d = torch.nn.Conv3d(3, 3, 3).float()

            def forward(self, x, y, z):
                a = self.conv1d(x)
                b = self.conv2d(y)
                c = self.conv3d(z)
                return (a, b, c)

        qconfig_dict = {'': default_qconfig}
        inputs = (torch.rand((1, 3, 10), dtype=torch.float),
                  torch.rand((1, 3, 10, 10), dtype=torch.float),
                  torch.rand((1, 3, 10, 10, 10), dtype=torch.float))
        model = torch.jit.trace(M(), inputs).eval()
        m = prepare_script(model, qconfig_dict)
        FileCheck().check('aten::conv1d') \
                   .check_not("aten::_convolution") \
                   .run(str(get_forward_graph(m.conv1d._c)))
        FileCheck().check('aten::conv2d') \
                   .check_not("aten::_convolution") \
                   .run(str(get_forward_graph(m.conv2d._c)))
        FileCheck().check('aten::conv3d') \
                   .check_not("aten::_convolution") \
                   .run(str(get_forward_graph(m.conv3d._c)))

    @unittest.skipUnless('fbgemm' in torch.backends.quantized.supported_engines,
                         " Quantized operations require FBGEMM. FBGEMM is only optimized for CPUs"
                         " with instruction set support avx2 or newer.")
    def test_replicate_dequant_same_value(self):
        class Mul(torch.nn.Module):
            def __init__(self):
                super(Mul, self).__init__()
                self.conv = torch.nn.Conv2d(3, 3, 3).float()

            def forward(self, x):
                x = self.conv(x)
                return x * x

        data = [(torch.rand((1, 3, 10, 10), dtype=torch.float),
                 torch.randint(0, 1, (1,), dtype=torch.long)) for _ in range(2)]

        qconfig_dict = {'': default_qconfig}
        model = torch.jit.script(Mul()).eval()
        m = quantize_script(model, qconfig_dict, _test_only_eval_fn, [data])
        FileCheck().check("quantized::mul(") \
                   .check_not("aten::mul") \
                   .run(m.graph)

class TestQuantizeScriptPTSQOps(QuantizationTestCase):
    """ Test graph mode post training static quantization works
    for individual ops end to end.
    """
    def _test_op_impl(self, module, data, quantized_op, debug=False):
        qconfig_dict = {'': get_default_qconfig(torch.backends.quantized.engine)}
        model = torch.jit.script(module).eval()
<<<<<<< HEAD
        model = quantize_script(model, qconfig_dict, _test_only_eval_fn, [data], inplace=False, debug=debug)
=======
        model = quantize_script(model, qconfig_dict, _test_only_eval_fn, [data])
>>>>>>> 001102c5
        if debug:
            print(model.graph)
        FileCheck().check(quantized_op) \
                   .run(model.graph)

        # make sure it runs
        *inputs, target = data[0]
        model(*inputs)

        return model

    @override_qengines
    def test_quantized_conv1d(self):
        class M(torch.nn.Module):
            def __init__(self):
                super(M, self).__init__()
                self.conv = torch.nn.Conv1d(3, 3, 3).float()

            def forward(self, x):
                return self.conv(x)

        data = [(torch.rand((1, 3, 10), dtype=torch.float), torch.randint(0, 1, (1,), dtype=torch.long)) for _ in range(2)]
        model = self._test_op_impl(M(), data, "quantized::conv1d")
        # make sure there is only one quantize_per_tensor for input
        # and conv2d_prepack is folded
        FileCheck().check_count("aten::quantize_per_tensor", 1, exactly=True) \
                   .run(model.graph)

        FileCheck().check_not("quantized::conv1d_prepack") \
                   .run(model.graph)

    @unittest.skipUnless(
        'fbgemm' in torch.backends.quantized.supported_engines,
        " with instruction set support avx2 or newer.",
    )
    def test_quantized_conv2d(self):
        class M(torch.nn.Module):
            def __init__(self):
                super(M, self).__init__()
                self.conv = torch.nn.Conv2d(3, 3, 3).float()

            def forward(self, x):
                return self.conv(x)

        data = [(torch.rand((1, 3, 10, 10), dtype=torch.float), torch.randint(0, 1, (1,), dtype=torch.long)) for _ in range(2)]
        model = self._test_op_impl(M(), data, "quantized::conv2d")
        # make sure there is only one quantize_per_tensor for input
        # and conv2d_prepack is folded
        FileCheck().check_count("aten::quantize_per_tensor", 1, exactly=True) \
                   .run(model.graph)

        FileCheck().check_not("quantized::conv2d_prepack") \
                   .run(model.graph)


    @unittest.skipUnless(
        'fbgemm' in torch.backends.quantized.supported_engines,
        " Quantized operations require FBGEMM. FBGEMM is only optimized for CPUs"
        " with instruction set support avx2 or newer.",
    )
    def test_quantized_conv3d(self):
        class M(torch.nn.Module):
            def __init__(self):
                super(M, self).__init__()
                self.conv = torch.nn.Conv3d(3, 3, 3).float()

            def forward(self, x):
                return self.conv(x)

        data = [(torch.rand((1, 3, 10, 10, 10), dtype=torch.float), torch.randint(0, 1, (1,), dtype=torch.long)) for _ in range(2)]
        model = self._test_op_impl(M(), data, "quantized::conv3d")
        # make sure there is only one quantize_per_tensor for input
        # and conv3d_prepack is folded
        FileCheck().check_count("aten::quantize_per_tensor", 1, exactly=True) \
                   .run(model.graph)

    @override_qengines
    def test_quantized_conv1d_relu(self):
        class M(torch.nn.Module):
            def __init__(self):
                super(M, self).__init__()
                self.conv = torch.nn.Conv1d(1, 4, 2, 3).float()
                self.relu = torch.nn.ReLU()

            def forward(self, x):
                return self.relu(self.conv(x))

        data = [(torch.randn(1, 1, 10, dtype=torch.float),
                 torch.randint(0, 1, (1,), dtype=torch.long)) for _ in range(2)]
        model = self._test_op_impl(M(), data, "quantized::conv1d_relu")
        FileCheck().check_not("aten::conv1d") \
                   .check_not("aten::relu") \
                   .check_not("quantized::conv1d(") \
                   .check_not("quantized::relu(") \
                   .run(model.graph)

    @unittest.skipUnless('fbgemm' in torch.backends.quantized.supported_engines,
                         " Quantized operations require FBGEMM. FBGEMM is only optimized for CPUs"
                         " with instruction set support avx2 or newer.")
    def test_quantized_conv2d_relu(self):
        class M(torch.nn.Module):
            def __init__(self):
                super(M, self).__init__()
                self.conv = torch.nn.Conv2d(1, 4, 2, 3).float()
                self.relu = torch.nn.ReLU()

            def forward(self, x):
                return self.relu(self.conv(x))

        data = [(torch.randn(1, 1, 10, 10, dtype=torch.float),
                 torch.randint(0, 1, (1,), dtype=torch.long)) for _ in range(2)]
        model = self._test_op_impl(M(), data, "quantized::conv2d_relu")

        FileCheck().check_not("aten::conv2d") \
                   .check_not("aten::relu") \
                   .check_not("quantized::conv2d(") \
                   .check_not("quantized::relu(") \
                   .run(model.graph)

    @unittest.skipUnless('fbgemm' in torch.backends.quantized.supported_engines,
                         " Quantized operations require FBGEMM. FBGEMM is only optimized for CPUs"
                         " with instruction set support avx2 or newer.")
    def test_quantized_conv3d_relu(self):
        class M(torch.nn.Module):
            def __init__(self, functional):
                super(M, self).__init__()
                self.conv = torch.nn.Conv3d(1, 4, 2, 3).float()
                if functional:
                    self.relu = F.relu
                else:
                    self.relu = torch.nn.ReLU()

            def forward(self, x):
                return self.relu(self.conv(x))

        data = [(torch.randn(1, 1, 5, 5, 5, dtype=torch.float),
                 torch.randint(0, 1, (1,), dtype=torch.long)) for _ in range(2)]
        model = self._test_op_impl(M(functional=False), data,
                                   "quantized::conv3d_relu")
        model_functional = self._test_op_impl(M(functional=True), data,
                                              "quantized::conv3d_relu")

        checker = FileCheck().check_not("aten::conv3d") \
                             .check_not("aten::relu") \
                             .check_not("quantized::conv3d(") \
                             .check_not("quantized::relu(")
        checker.run(model.graph)
        checker.run(model_functional.graph)

    @unittest.skipUnless('fbgemm' in torch.backends.quantized.supported_engines,
                         " Quantized operations require FBGEMM. FBGEMM is only optimized for CPUs"
                         " with instruction set support avx2 or newer.")
    def test_quantized_add(self):
        class QuantizedAdd(torch.nn.Module):
            def __init__(self):
                super(QuantizedAdd, self).__init__()
                self.conv1 = torch.nn.Conv2d(3, 3, 3).float()
                self.conv2 = torch.nn.Conv2d(3, 3, 3).float()

            def forward(self, x, y):
                x = self.conv1(x)
                y = self.conv2(y)
                return x + y

        class QuantizedInplaceAdd(torch.nn.Module):
            def __init__(self):
                super(QuantizedInplaceAdd, self).__init__()
                self.conv1 = torch.nn.Conv2d(3, 3, 3).float()
                self.conv2 = torch.nn.Conv2d(3, 3, 3).float()

            def forward(self, x, y):
                x = self.conv1(x)
                y = self.conv2(y)
                x += y
                return x

        class NonQuantizedAdd(torch.nn.Module):
            def __init__(self):
                super(NonQuantizedAdd, self).__init__()

            def forward(self, x, y):
                return x + y

        class NonQuantizedInplaceAdd(torch.nn.Module):
            def __init__(self):
                super(NonQuantizedInplaceAdd, self).__init__()

            def forward(self, x, y):
                x += y
                return x

        data = [(torch.randn(1, 3, 10, 10, dtype=torch.float),
                 torch.randn(1, 3, 10, 10, dtype=torch.float),
                 torch.randint(0, 1, (1,), dtype=torch.long)) for _ in range(2)]
        for m, quantized in [(QuantizedAdd(), True),
                             (QuantizedInplaceAdd(), True),
                             (NonQuantizedAdd(), False),
                             (NonQuantizedInplaceAdd(), False)]:
            op = "quantized::add" if quantized else "aten::add"
            m = self._test_op_impl(m, data, op)
            # TODO: remove after refactor of _test_op_impl
            if quantized:
                FileCheck().check_not("aten::add") \
                           .check_not("aten::add_") \
                           .run(m.graph)
            else:
                FileCheck().check_not("quantized::add") \
                           .run(m.graph)

    @unittest.skipUnless('fbgemm' in torch.backends.quantized.supported_engines,
                         " Quantized operations require FBGEMM. FBGEMM is only optimized for CPUs"
                         " with instruction set support avx2 or newer.")
    def test_quantized_add_scalar(self):
        class QuantizedAddScalar(torch.nn.Module):
            def __init__(self):
                super(QuantizedAddScalar, self).__init__()
                self.conv = torch.nn.Conv2d(3, 3, 3).float()

            def forward(self, x):
                x = self.conv(x)
                return x + 3

        class QuantizedInplaceAddScalar(torch.nn.Module):
            def __init__(self):
                super(QuantizedInplaceAddScalar, self).__init__()
                self.conv = torch.nn.Conv2d(3, 3, 3).float()

            def forward(self, x):
                x = self.conv(x)
                x += 3
                return x

        class NonQuantizedAddScalar(torch.nn.Module):
            def __init__(self):
                super(NonQuantizedAddScalar, self).__init__()

            def forward(self, x):
                return x + 3

        class NonQuantizedInplaceAddScalar(torch.nn.Module):
            def __init__(self):
                super(NonQuantizedInplaceAddScalar, self).__init__()

            def forward(self, x):
                x += 3
                return x

        data = [(torch.randn(1, 3, 10, 10, dtype=torch.float),
                 torch.randint(0, 1, (1,), dtype=torch.long)) for _ in range(2)]
        for m, quantized in [(QuantizedAddScalar(), True),
                             (QuantizedInplaceAddScalar(), True),
                             (NonQuantizedAddScalar(), False),
                             (NonQuantizedInplaceAddScalar(), False)]:
            op = "quantized::add_scalar" if quantized else "aten::add"
            m = self._test_op_impl(m, data, op)
            # TODO: remove after refactor of _test_op_impl
            if quantized:
                FileCheck().check_not("aten::add") \
                           .check_not("aten::add_") \
                           .run(m.graph)
            else:
                FileCheck().check_not("quantized::add_scalar") \
                           .run(m.graph)

    @unittest.skipUnless('fbgemm' in torch.backends.quantized.supported_engines,
                         " Quantized operations require FBGEMM. FBGEMM is only optimized for CPUs"
                         " with instruction set support avx2 or newer.")
    def test_quantized_add_relu(self):
        class AddRelu(torch.nn.Module):
            def __init__(self, inplace):
                super(AddRelu, self).__init__()
                self.conv1 = torch.nn.Conv2d(3, 3, 3).float()
                self.conv2 = torch.nn.Conv2d(3, 3, 3).float()
                self.relu = torch.nn.ReLU(inplace)

            def forward(self, x, y):
                x = self.conv1(x)
                y = self.conv2(y)
                x = x + y
                return self.relu(x)

        class InplaceAddRelu(torch.nn.Module):
            def __init__(self, inplace):
                super(InplaceAddRelu, self).__init__()
                self.conv1 = torch.nn.Conv2d(3, 3, 3).float()
                self.conv2 = torch.nn.Conv2d(3, 3, 3).float()
                self.relu = torch.nn.ReLU(inplace)

            def forward(self, x, y):
                x = self.conv1(x)
                y = self.conv2(y)
                x += y
                return self.relu(x)

        class AddFunctionalRelu(torch.nn.Module):
            def __init__(self):
                super(AddFunctionalRelu, self).__init__()
                self.conv1 = torch.nn.Conv2d(3, 3, 3).float()
                self.conv2 = torch.nn.Conv2d(3, 3, 3).float()

            def forward(self, x, y):
                x = self.conv1(x)
                y = self.conv2(y)
                x = x + y
                return F.relu(x)

        class InplaceAddFunctionalRelu(torch.nn.Module):
            def __init__(self):
                super(InplaceAddFunctionalRelu, self).__init__()
                self.conv1 = torch.nn.Conv2d(3, 3, 3).float()
                self.conv2 = torch.nn.Conv2d(3, 3, 3).float()

            def forward(self, x, y):
                x = self.conv1(x)
                y = self.conv2(y)
                x += y
                return F.relu(x)

        class AddInplaceFunctionalRelu(torch.nn.Module):
            def __init__(self):
                super(AddInplaceFunctionalRelu, self).__init__()
                self.conv1 = torch.nn.Conv2d(3, 3, 3).float()
                self.conv2 = torch.nn.Conv2d(3, 3, 3).float()

            def forward(self, x, y):
                x = self.conv1(x)
                y = self.conv2(y)
                x = x + y
                return F.relu(x, True)

        class InplaceAddInplaceFunctionalRelu(torch.nn.Module):
            def __init__(self):
                super(InplaceAddInplaceFunctionalRelu, self).__init__()
                self.conv1 = torch.nn.Conv2d(3, 3, 3).float()
                self.conv2 = torch.nn.Conv2d(3, 3, 3).float()

            def forward(self, x, y):
                x = self.conv1(x)
                y = self.conv2(y)
                x += y
                return F.relu(x, True)

        data = [(torch.rand((1, 3, 10, 10), dtype=torch.float),
                 torch.rand((1, 3, 10, 10), dtype=torch.float),
                 torch.randint(0, 1, (1,), dtype=torch.long)) for _ in range(2)]
        for m in [AddRelu(True), AddRelu(False),
                  InplaceAddRelu(True), InplaceAddRelu(False),
                  AddFunctionalRelu(), InplaceAddFunctionalRelu(),
                  AddInplaceFunctionalRelu(), InplaceAddInplaceFunctionalRelu()]:
            m = self._test_op_impl(m, data, "quantized::add_relu(")
            FileCheck().check_not("aten::add(") \
                       .check_not("aten::add_(") \
                       .check_not("aten::relu(") \
                       .check_not("aten::relu_(") \
                       .check_not("quantized::add(") \
                       .check_not("quantized::relu(") \
                       .run(m.graph)

    @unittest.skipUnless('fbgemm' in torch.backends.quantized.supported_engines,
                         " Quantized operations require FBGEMM. FBGEMM is only optimized for CPUs"
                         " with instruction set support avx2 or newer.")
    def test_quantized_add_scalar_relu(self):
        class AddScalarRelu(torch.nn.Module):
            def __init__(self, inplace):
                super(AddScalarRelu, self).__init__()
                self.conv = torch.nn.Conv2d(3, 3, 3).float()
                self.relu = torch.nn.ReLU(inplace)

            def forward(self, x):
                x = self.conv(x)
                return self.relu(x + 3)

        class InplaceAddScalarRelu(torch.nn.Module):
            def __init__(self, inplace):
                super(InplaceAddScalarRelu, self).__init__()
                self.conv = torch.nn.Conv2d(3, 3, 3).float()
                self.relu = torch.nn.ReLU(inplace)

            def forward(self, x):
                x = self.conv(x)
                x += 3
                return self.relu(x)

        class AddScalarFunctionalRelu(torch.nn.Module):
            def __init__(self):
                super(AddScalarFunctionalRelu, self).__init__()
                self.conv = torch.nn.Conv2d(3, 3, 3).float()

            def forward(self, x):
                x = self.conv(x)
                return F.relu(x + 3)

        class InplaceAddScalarFunctionalRelu(torch.nn.Module):
            def __init__(self):
                super(InplaceAddScalarFunctionalRelu, self).__init__()
                self.conv = torch.nn.Conv2d(3, 3, 3).float()

            def forward(self, x):
                x = self.conv(x)
                x += 3
                return F.relu(x)

        class AddScalarInplaceFunctionalRelu(torch.nn.Module):
            def __init__(self):
                super(AddScalarInplaceFunctionalRelu, self).__init__()
                self.conv = torch.nn.Conv2d(3, 3, 3).float()

            def forward(self, x):
                x = self.conv(x)
                return F.relu(x + 3, True)

        class InplaceAddScalarInplaceFunctionalRelu(torch.nn.Module):
            def __init__(self):
                super(InplaceAddScalarInplaceFunctionalRelu, self).__init__()
                self.conv = torch.nn.Conv2d(3, 3, 3).float()

            def forward(self, x):
                x = self.conv(x)
                x += 3
                return F.relu(x, True)

        data = [(torch.rand((1, 3, 10, 10), dtype=torch.float),
                 torch.randint(0, 1, (1,), dtype=torch.long)) for _ in range(2)]
        for m in [AddScalarRelu(True), AddScalarRelu(False),
                  InplaceAddScalarRelu(True), InplaceAddScalarRelu(False),
                  AddScalarFunctionalRelu(),
                  InplaceAddScalarFunctionalRelu(),
                  AddScalarInplaceFunctionalRelu(),
                  InplaceAddScalarInplaceFunctionalRelu()]:
            # quantized::add_scalar_relu or quantized::add_scalar_relu_out
            # TODO: split this after refactor of _test_op_impl
            m = self._test_op_impl(m, data, "quantized::add_scalar_relu")
            FileCheck().check_not("aten::add(") \
                       .check_not("aten::add_(") \
                       .check_not("aten::relu(") \
                       .check_not("aten::relu_(") \
                       .check_not("quantized::add_scalar(") \
                       .check_not("quantized::relu(") \
                       .run(m.graph)

    @unittest.skipUnless('fbgemm' in torch.backends.quantized.supported_engines,
                         " Quantized operations require FBGEMM. FBGEMM is only optimized for CPUs"
                         " with instruction set support avx2 or newer.")
    def test_quantized_cat(self):
        """ quantization of the output of cat will be depend on the
        input of cat. we only quantize the output of cat when its inputs are quantized.
        """
        class QuantizedCat(torch.nn.Module):
            def __init__(self):
                super(QuantizedCat, self).__init__()
                self.conv1 = torch.nn.Conv2d(1, 1, 1).float()
                self.conv2 = torch.nn.Conv2d(1, 1, 1).float()

            def forward(self, x, y):
                x = self.conv1(x)
                y = self.conv2(y)
                return torch.cat([x, y], 1)

        class NonQuantizedCat(torch.nn.Module):
            def __init__(self):
                super(NonQuantizedCat, self).__init__()

            def forward(self, x, y):
                return torch.cat([x, y], 1)

        # quantized cat
        m = torch.jit.script(QuantizedCat()).eval()
        m = prepare_script(m, {'': default_qconfig})
        # four for input and output of conv and one for output of cat
        # this also tests the ListConstruct can preserve the observed property so that
        # torch.cat knows that inputs are observed
        assert len(attrs_with_prefix(m, '_observer_')) == 5
        data = torch.randn(1, 1, 10, 10, dtype=torch.float)
        m(data, data)
        m = convert_script(m)

        FileCheck().check_not("aten::cat") \
                   .check("quantized::cat") \
                   .run(m.graph)

        # non quantized cat
        m = torch.jit.script(NonQuantizedCat()).eval()
        m = prepare_script(m, {'': default_qconfig})
        assert len(attrs_with_prefix(m, '_observer_')) == 0
        data = torch.randn(1, 1, 10, 10, dtype=torch.float)
        m(data, data)
        m = convert_script(m)

        FileCheck().check_not("quantized::cat") \
                   .check("aten::cat") \
                   .run(m.graph)


    def test_qbatch_norm(self):
        class M(torch.nn.Module):
            def __init__(self):
                super(M, self).__init__()
                self.bn = torch.nn.BatchNorm2d(3).to(torch.float)

            def forward(self, x):
                return self.bn(x)

        data = [(torch.rand((1, 3, 10, 10), dtype=torch.float), torch.randint(0, 1, (1,), dtype=torch.long)) for _ in range(2)]
        model = self._test_op_impl(M(), data, "quantized::batch_norm2d")

        FileCheck().check_not("aten::batch_norm") \
                   .run(model.graph)

    def test_qbatch_norm_relu(self):
        class BNRelu(torch.nn.Module):
            def __init__(self, inplace):
                super(BNRelu, self).__init__()
                self.bn = torch.nn.BatchNorm2d(3).to(torch.float)
                self.relu = torch.nn.ReLU(inplace=inplace)

            def forward(self, x):
                return self.relu(self.bn(x))

        # Note Fusion for functional Relu with inplace argument isn't currently supported in fusion patterns.
        class BNFuncRelu(torch.nn.Module):
            def __init__(self):
                super(BNFuncRelu, self).__init__()
                self.bn = torch.nn.BatchNorm2d(3).to(torch.float)

            def forward(self, x):
                return F.relu(self.bn(x), False)

        class BNFuncInplaceRelu(torch.nn.Module):
            def __init__(self):
                super(BNFuncInplaceRelu, self).__init__()
                self.bn = torch.nn.BatchNorm2d(3).to(torch.float)

            def forward(self, x):
                return F.relu(self.bn(x), True)

        data = [(torch.rand((1, 3, 10, 10), dtype=torch.float), torch.randint(0, 1, (1,), dtype=torch.long)) for _ in range(2)]
        for instance in [BNRelu(True), BNRelu(False), BNFuncRelu(), BNFuncInplaceRelu()]:
            model = self._test_op_impl(instance, data, "quantized::batch_norm2d_relu")
            FileCheck().check_not("aten::batch_norm") \
                       .check_not("aten::relu") \
                       .check_not("aten::relu_") \
                       .run(model.graph)

    @unittest.skipUnless('fbgemm' in torch.backends.quantized.supported_engines,
                         " Quantized operations require FBGEMM. FBGEMM is only optimized for CPUs"
                         " with instruction set support avx2 or newer.")
    def test_quantized_mul(self):
        class QuantizedMul(torch.nn.Module):
            def __init__(self):
                super(QuantizedMul, self).__init__()
                self.conv1 = torch.nn.Conv2d(3, 3, 3).float()
                self.conv2 = torch.nn.Conv2d(3, 3, 3).float()

            def forward(self, x, y):
                x = self.conv1(x)
                y = self.conv2(y)
                return x * y

        class QuantizedInplaceMul(torch.nn.Module):
            def __init__(self):
                super(QuantizedInplaceMul, self).__init__()
                self.conv1 = torch.nn.Conv2d(3, 3, 3).float()
                self.conv2 = torch.nn.Conv2d(3, 3, 3).float()

            def forward(self, x, y):
                x = self.conv1(x)
                y = self.conv2(y)
                x *= y
                return x

        class NonQuantizedMul(torch.nn.Module):
            def __init__(self):
                super(NonQuantizedMul, self).__init__()

            def forward(self, x, y):
                return x * y

        class NonQuantizedInplaceMul(torch.nn.Module):
            def __init__(self):
                super(NonQuantizedInplaceMul, self).__init__()

            def forward(self, x, y):
                x *= y
                return x

        data = [(torch.randn(1, 3, 10, 10, dtype=torch.float),
                 torch.randn(1, 3, 10, 10, dtype=torch.float),
                 torch.randint(0, 1, (1,), dtype=torch.long)) for _ in range(2)]
        for m, quantized in [(QuantizedMul(), True),
                             (QuantizedInplaceMul(), True),
                             (NonQuantizedMul(), False),
                             (NonQuantizedInplaceMul(), False)]:
            op = "quantized::mul" if quantized else "aten::mul"
            m = self._test_op_impl(m, data, op)
            # TODO: remove after refactor of _test_op_impl
            if quantized:
                FileCheck().check_not("aten::mul") \
                           .check_not("aten::mul_") \
                           .run(m.graph)
            else:
                FileCheck().check_not("quantized::mul") \
                           .run(m.graph)

    @unittest.skipUnless('fbgemm' in torch.backends.quantized.supported_engines,
                         " Quantized operations require FBGEMM. FBGEMM is only optimized for CPUs"
                         " with instruction set support avx2 or newer.")
    def test_quantized_mul_scalar(self):
        class QuantizedMulScalar(torch.nn.Module):
            def __init__(self):
                super(QuantizedMulScalar, self).__init__()
                self.conv = torch.nn.Conv2d(3, 3, 3).float()

            def forward(self, x):
                x = self.conv(x)
                return x * 3

        class QuantizedInplaceMulScalar(torch.nn.Module):
            def __init__(self):
                super(QuantizedInplaceMulScalar, self).__init__()
                self.conv = torch.nn.Conv2d(3, 3, 3).float()

            def forward(self, x):
                x = self.conv(x)
                x *= 3
                return x

        class NonQuantizedMulScalar(torch.nn.Module):
            def __init__(self):
                super(NonQuantizedMulScalar, self).__init__()

            def forward(self, x):
                return x * 3

        class NonQuantizedInplaceMulScalar(torch.nn.Module):
            def __init__(self):
                super(NonQuantizedInplaceMulScalar, self).__init__()

            def forward(self, x):
                x *= 3
                return x

        data = [(torch.randn(1, 3, 10, 10, dtype=torch.float), torch.randint(0, 1, (1,), dtype=torch.long)) for _ in range(2)]
        for m, quantized in [(QuantizedMulScalar(), True),
                             (QuantizedInplaceMulScalar(), True),
                             (NonQuantizedMulScalar(), False),
                             (NonQuantizedInplaceMulScalar(), False)]:
            op = "quantized::mul_scalar" if quantized else "aten::mul"
            m = self._test_op_impl(m, data, op)
            # TODO: remove after refactor of _test_op_impl
            if quantized:
                FileCheck().check_not("aten::mul") \
                           .check_not("aten::mul_") \
                           .run(m.graph)
            else:
                FileCheck().check_not("quantized::mul_scalar") \
                           .run(m.graph)

    @unittest.skipUnless('fbgemm' in torch.backends.quantized.supported_engines,
                         " Quantized operations require FBGEMM. FBGEMM is only optimized for CPUs"
                         " with instruction set support avx2 or newer.")
    def test_quantized_mul_relu(self):
        class MulRelu(torch.nn.Module):
            def __init__(self, inplace):
                super(MulRelu, self).__init__()
                self.conv1 = torch.nn.Conv2d(3, 3, 3).float()
                self.conv2 = torch.nn.Conv2d(3, 3, 3).float()
                self.relu = torch.nn.ReLU(inplace)

            def forward(self, x, y):
                x = self.conv1(x)
                y = self.conv2(y)
                x = x * y
                return self.relu(x)

        class InplaceMulRelu(torch.nn.Module):
            def __init__(self, inplace):
                super(InplaceMulRelu, self).__init__()
                self.conv1 = torch.nn.Conv2d(3, 3, 3).float()
                self.conv2 = torch.nn.Conv2d(3, 3, 3).float()
                self.relu = torch.nn.ReLU(inplace)

            def forward(self, x, y):
                x = self.conv1(x)
                y = self.conv2(y)
                x *= y
                return self.relu(x)

        class MulFunctionalRelu(torch.nn.Module):
            def __init__(self):
                super(MulFunctionalRelu, self).__init__()
                self.conv1 = torch.nn.Conv2d(3, 3, 3).float()
                self.conv2 = torch.nn.Conv2d(3, 3, 3).float()

            def forward(self, x, y):
                x = self.conv1(x)
                y = self.conv2(y)
                x = x * y
                return F.relu(x)

        class InplaceMulFunctionalRelu(torch.nn.Module):
            def __init__(self):
                super(InplaceMulFunctionalRelu, self).__init__()
                self.conv1 = torch.nn.Conv2d(3, 3, 3).float()
                self.conv2 = torch.nn.Conv2d(3, 3, 3).float()

            def forward(self, x, y):
                x = self.conv1(x)
                y = self.conv2(y)
                x *= y
                return F.relu(x)

        class MulInplaceFunctionalRelu(torch.nn.Module):
            def __init__(self):
                super(MulInplaceFunctionalRelu, self).__init__()
                self.conv1 = torch.nn.Conv2d(3, 3, 3).float()
                self.conv2 = torch.nn.Conv2d(3, 3, 3).float()

            def forward(self, x, y):
                x = self.conv1(x)
                y = self.conv2(y)
                x = x * y
                return F.relu(x, True)

        class InplaceMulInplaceFunctionalRelu(torch.nn.Module):
            def __init__(self):
                super(InplaceMulInplaceFunctionalRelu, self).__init__()
                self.conv1 = torch.nn.Conv2d(3, 3, 3).float()
                self.conv2 = torch.nn.Conv2d(3, 3, 3).float()

            def forward(self, x, y):
                x = self.conv1(x)
                y = self.conv2(y)
                x *= y
                return F.relu(x, True)

        data = [(torch.rand((1, 3, 10, 10), dtype=torch.float), torch.rand((1, 3, 10, 10), dtype=torch.float),
                 torch.randint(0, 1, (1,), dtype=torch.long)) for _ in range(2)]
        for m in [MulRelu(True), MulRelu(False),
                  InplaceMulRelu(True), InplaceMulRelu(False),
                  MulFunctionalRelu(), InplaceMulFunctionalRelu(),
                  MulInplaceFunctionalRelu(), InplaceMulInplaceFunctionalRelu()]:
            m = self._test_op_impl(m, data, "quantized::mul_relu(")
            FileCheck().check_not("aten::mul(") \
                       .check_not("aten::mul_(") \
                       .check_not("aten::relu(") \
                       .check_not("aten::relu_(") \
                       .check_not("quantized::mul(") \
                       .check_not("quantized::relu(") \
                       .run(m.graph)

    @unittest.skipUnless('fbgemm' in torch.backends.quantized.supported_engines,
                         " Quantized operations require FBGEMM. FBGEMM is only optimized for CPUs"
                         " with instruction set support avx2 or newer.")
    def test_quantized_mul_scalar_relu(self):
        class MulScalarRelu(torch.nn.Module):
            def __init__(self, inplace):
                super(MulScalarRelu, self).__init__()
                self.conv = torch.nn.Conv2d(3, 3, 3).float()
                self.relu = torch.nn.ReLU(inplace)

            def forward(self, x):
                x = self.conv(x)
                return self.relu(x * 3)

        class InplaceMulScalarRelu(torch.nn.Module):
            def __init__(self, inplace):
                super(InplaceMulScalarRelu, self).__init__()
                self.conv = torch.nn.Conv2d(3, 3, 3).float()
                self.relu = torch.nn.ReLU(inplace)

            def forward(self, x):
                x = self.conv(x)
                x *= 3
                return self.relu(x)

        class MulScalarFunctionalRelu(torch.nn.Module):
            def __init__(self):
                super(MulScalarFunctionalRelu, self).__init__()
                self.conv = torch.nn.Conv2d(3, 3, 3).float()

            def forward(self, x):
                x = self.conv(x)
                return F.relu(x * 3)

        class InplaceMulScalarFunctionalRelu(torch.nn.Module):
            def __init__(self):
                super(InplaceMulScalarFunctionalRelu, self).__init__()
                self.conv = torch.nn.Conv2d(3, 3, 3).float()

            def forward(self, x):
                x = self.conv(x)
                x *= 3
                return F.relu(x)

        class MulScalarInplaceFunctionalRelu(torch.nn.Module):
            def __init__(self):
                super(MulScalarInplaceFunctionalRelu, self).__init__()
                self.conv = torch.nn.Conv2d(3, 3, 3).float()

            def forward(self, x):
                x = self.conv(x)
                return F.relu(x * 3, True)

        class InplaceMulScalarInplaceFunctionalRelu(torch.nn.Module):
            def __init__(self):
                super(InplaceMulScalarInplaceFunctionalRelu, self).__init__()
                self.conv = torch.nn.Conv2d(3, 3, 3).float()

            def forward(self, x):
                x = self.conv(x)
                x *= 3
                return F.relu(x, True)

        data = [(torch.randn(1, 3, 10, 10, dtype=torch.float), torch.randint(0, 1, (1,), dtype=torch.long)) for _ in range(2)]
        for m in [MulScalarRelu(True), MulScalarRelu(False),
                  InplaceMulScalarRelu(True), InplaceMulScalarRelu(False),
                  MulScalarFunctionalRelu(),
                  InplaceMulScalarFunctionalRelu(),
                  MulScalarInplaceFunctionalRelu(),
                  InplaceMulScalarInplaceFunctionalRelu()]:
            # quantized::mul_scalar_relu or quantized::mul_scalar_relu_out
            # TODO: split this after refactor of _test_op_impl
            m = self._test_op_impl(m, data, "quantized::mul_scalar_relu")
            FileCheck().check_not("aten::mul(") \
                       .check_not("aten::mul_(") \
                       .check_not("aten::relu(") \
                       .check_not("aten::relu_(") \
                       .check_not("quantized::mul_scalar(") \
                       .check_not("quantized::relu(") \
                       .run(m.graph)

    def test_hardswish(self):
        data = [(torch.rand((1, 3, 10, 10), dtype=torch.float), torch.randint(0, 1, (1,), dtype=torch.long)) for _ in range(2)]
        m = self._test_op_impl(torch.nn.Hardswish(), data, "quantized::hardswish")
        FileCheck().check_not("aten::hardswish") \
                   .run(m.graph)

    def test_layer_norm(self):
        data = [(torch.rand((1, 3, 10, 10), dtype=torch.float), torch.randint(0, 1, (1,), dtype=torch.long)) for _ in range(2)]
        layer_norm = torch.nn.LayerNorm([3, 10, 10])
        m = self._test_op_impl(layer_norm, data, "quantized::layer_norm")
        FileCheck().check_not("aten::layer_norm") \
                   .run(m.graph)

    def test_clamp(self):
        data = [(torch.rand((1, 3, 10, 10), dtype=torch.float), torch.randint(0, 1, (1,), dtype=torch.long)) for _ in range(2)]
        class M(torch.nn.Module):
            def __init__(self):
                super(M, self).__init__()
                self.conv = torch.nn.Conv2d(3, 3, 3).float()

            def forward(self, x):
                x = self.conv(x)
                return torch.clamp(x, 3, 4)

        m = self._test_op_impl(M(), data, "aten::clamp")
        FileCheck().check_count("aten::quantize_per_tensor", 1, exactly=True) \
                   .run(m.graph)

        FileCheck().check_count("aten::dequantize", 1, exactly=True) \
                   .run(m.graph)

    def test_quantize_general_shape_ops(self):
        """ A test that checks dequantize will be swapped for
        all supported general shape ops like aten::flatten
        without actually checking for execution of these ops
        """
        class M(torch.nn.Module):
            def __init__(self):
                super(M, self).__init__()
                self.maxpool1d = torch.nn.MaxPool1d(kernel_size=3)
                self.maxpool2d = torch.nn.MaxPool2d(kernel_size=3)
                self.maxpool3d = torch.nn.MaxPool3d(kernel_size=3)
                self.dropout = torch.nn.Dropout()
                self.conv = torch.nn.Conv2d(3, 3, 3)
                self.relu = torch.nn.ReLU()

            def forward(self, x):
                x = self.conv(x)
                x = self.maxpool1d(x)
                x = self.maxpool2d(x)
                x = self.maxpool3d(x)
                x = torch.flatten(x)
                x = torch.max(x)
                x = torch.min(x)
                x = x.reshape([-1])
                x = x.resize_(1, 1, x.numel())
                x = x.view(-1)
                x = x.transpose(1, 2)
                x = x.contiguous()
                x, y = torch.chunk(x, 2)
                x = F.dropout(x)
                x = self.dropout(x)
                x, _ = torch.sort(x)
                x = x.permute(0, 2, 3, 1)
                x = torch.repeat_interleave(x, 3, 1)
                x = self.relu(x)
                x = F.relu(x)
                x.relu_()
                x = self.conv(x)
                return x

        m = torch.jit.script(M())
        qconfig = script_qconfig(default_qconfig)
        # dummy data to suppress warning
        data = torch.rand((1, 3, 10, 10))
        get_forward(qconfig.activation)(data)
        get_forward(qconfig.weight)(data)

        m = wrap_cpp_module(torch._C._jit_pass_insert_observers(
            m._c, 'forward', {'': qconfig}, inplace=False))
        m = convert_script(m)
        # This checks that the dequantize from the output of first conv
        # is being propagated to the end, so that we don't insert extra
        # observers and also successfully fused two quantized::conv2d
        # patterns
        # one quantize_per_tensor for input
        FileCheck().check_count("aten::quantize_per_tensor", 1, exactly=True) \
                   .check_count("quantized::conv2d", 2, exactly=True) \
                   .check("aten::dequantize") \
                   .run(m.graph)

    def test_quantize_general_value_ops(self):
        """ A test that checks correct patterns are produced for
        all supported general value ops like aten::avg_pool2d \
        without actually checking for execution of these ops
        """
        class M(torch.nn.Module):
            def __init__(self):
                super(M, self).__init__()
                self.conv = torch.nn.Conv2d(3, 3, 3)
                self.avg_pool1d = torch.nn.AvgPool1d(3)
                self.avg_pool2d = torch.nn.AvgPool2d(3)
                self.avg_pool3d = torch.nn.AvgPool3d(3)
                self.adaptive_avg_pool1d = torch.nn.AdaptiveAvgPool1d((1))
                self.adaptive_avg_pool2d = torch.nn.AdaptiveAvgPool2d((1, 1))
                self.adaptive_avg_pool3d = torch.nn.AdaptiveAvgPool3d((1, 1, 1))
                self.hardtanh = torch.nn.Hardtanh()
                self.relu6 = torch.nn.ReLU6()
                self.elu = torch.nn.ELU()
                self.leaky_relu = torch.nn.LeakyReLU()
                self.hardsigmoid = torch.nn.Hardsigmoid()
                self.sigmoid = torch.nn.Sigmoid()
                self.tanh = torch.nn.Tanh()

            def forward(self, x):
                x = self.conv(x)
                x = self.avg_pool1d(x)
                x = self.avg_pool2d(x)
                x = self.avg_pool3d(x)
                x = self.adaptive_avg_pool1d(x)
                x = self.adaptive_avg_pool2d(x)
                x = self.adaptive_avg_pool3d(x)
                x = F.avg_pool1d(x, 3)
                x = F.avg_pool2d(x, 3)
                x = F.avg_pool3d(x, 3)
                x = F.adaptive_avg_pool1d(x, (1))
                x = F.adaptive_avg_pool2d(x, (1, 1))
                x = F.adaptive_avg_pool3d(x, (1, 1, 1))
                x = torch.mean(x)
                x = x.mean()
                # interpolate node will introduce 3 quantize_per_tensor ops
                x = F.interpolate(x, 4, mode='nearest')  # interpolate node
                x = F.upsample(x, (32, 32))  # interpolate node
                x = F.upsample_nearest(x, (32, 32))  # interpolate node
                x = F.interpolate(x, 4, mode='linear')  # common node
                x = F.upsample_bilinear(x, (32, 32))  # common node
                x = torch.clamp(x, -3, 3)
                x = x.clamp(-2.5, 2.5)
                # x = x.clamp_(-2, 2)  # Enable when quantized `clamp_` is ready
                x = self.hardtanh(x)
                x = F.hardtanh(x)
                x.hardtanh_()
                x = self.relu6(x)
                x = F.relu6(x)
                x = self.elu(x)
                x = F.elu(x)
                x.elu_()
                x = self.leaky_relu(x)
                x = F.leaky_relu(x)
                x.leaky_relu_()
                x = self.hardsigmoid(x)
                x = F.hardsigmoid(x)
                x.hardsigmoid_()
                x = self.sigmoid(x)
                x = torch.sigmoid(x)
                # F.sigmoid is deprecated
                x = x.sigmoid()
                x.sigmoid_()
                x = self.tanh(x)
                # F.tanh is deprecated
                x = torch.tanh(x)
                x = x.tanh()
                x.tanh_()
                x = self.conv(x)
                return x

        m = torch.jit.script(M())
        qconfig = script_qconfig(default_qconfig)
        # dummy data to suppress warning
        data = torch.rand((1, 3, 10, 10))
        get_forward(qconfig.activation)(data)
        get_forward(qconfig.weight)(data)

        m = wrap_cpp_module(torch._C._jit_pass_insert_observers(
            m._c, 'forward', {'': qconfig}, inplace=False))
        # Checking the model before fianlize contain unfused patterns
        # that numerically matches the model after quantize by checking
        # number of aten::quantize_per_tensor functions
        # conv has 3 quantize_per_tensor for activations and 1 for weight
        # and for N general value op between conv we should have

        # N + 1 quantize_per_tensor between these ops
        m1 = convert_script(m, debug=True)
        # NB: This Needs to be updated when we add more ops to test
        # mapping from number of quant for the op to the number of these ops
        # for example, for `3` in the key means for this type of op
        # we'll have 3 quantize_per_tensor
        num_op_by_num_quant = {1: 40, 2: 2, 3: 3}
        num_quantize_per_tensor = 1  # for output
        for num_quant, num_op in num_op_by_num_quant.items():
            num_quantize_per_tensor += num_op * num_quant
        FileCheck().check_count("aten::quantize_per_tensor(", num_quantize_per_tensor, exactly=True) \
                   .run(m1.graph)

        # This checks that the dequantize from the output of first conv
        # is being propagated to the end, so that we don't insert extra
        # observers and also successfully fused two quantized::conv2d
        # patterns
        # one quantize_per_tensor for input
        m2 = convert_script(m, debug=False)
        FileCheck().check_count("aten::quantize_per_tensor(", 1, exactly=True) \
                   .run(m2.graph)
        FileCheck().check_count("quantized::conv2d(", 2, exactly=True) \
                   .check("aten::dequantize(") \
                   .run(m2.graph)

class TestQuantizeDynamicScript(QuantizationTestCase):
    def test_prepare_dynamic(self):
        class M(torch.nn.Module):
            def __init__(self):
                super(M, self).__init__()
                self.fc = torch.nn.Linear(5, 5)

            def forward(self, x):
                return self.fc(x)

        m = torch.jit.script(M())
        m = prepare_dynamic_script(m, {'': default_dynamic_qconfig})

        # for input of FC for dynamic quant
        assert len(attrs_with_prefix(m, '_observer_')) == 1
        # for weight
        assert len(attrs_with_prefix(m.fc, '_observer_')) == 1
        FileCheck().check('DynamicQuantObserver = prim::GetAttr[name="_observer_') \
                   .check('prim::GetAttr[name="fc"]') \
                   .check('prim::CallMethod') \
                   .check_not('Observer = prim::GetAttr[name="_observer_') \
                   .run(m.graph)


    def test_prepare_dynamic_child_qconfig(self):
        class Sub(torch.nn.Module):
            def __init__(self):
                super(Sub, self).__init__()
                self.fc = torch.nn.Linear(5, 5)

            def forward(self, x):
                return self.fc(x)

        class M(torch.nn.Module):
            def __init__(self):
                super(M, self).__init__()
                self.conv = torch.nn.Conv2d(3, 5, 3)
                self.sub = Sub()

            def forward(self, x):
                return self.sub(self.conv(x))

        m = torch.jit.script(M())
        # only quantize child module.
        m = prepare_dynamic_script(m, {'sub.fc': default_dynamic_qconfig})

        # input of sub for dynamic quant
        assert len(attrs_with_prefix(m, '_observer_')) == 1
        # not quantized
        assert len(attrs_with_prefix(m.conv, '_observer_')) == 0
        # no observers since we observe in the outer most call site
        assert len(attrs_with_prefix(m.sub, '_observer_')) == 0
        # weight of linear
        assert len(attrs_with_prefix(m.sub.fc, '_observer_')) == 1
        FileCheck().check('prim::GetAttr[name="sub') \
                   .check('prim::CallMethod') \
                   .check('DynamicQuantObserver = prim::GetAttr[name="_observer_') \
                   .check('prim::CallMethod') \
                   .check_not('Observer = prim::GetAttr[name="_observer_') \
                   .run(m.graph)

    def test_insert_quant_dequant_linear_dynamic(self):
        class M(torch.nn.Module):
            def __init__(self):
                super(M, self).__init__()
                self.fc1 = torch.nn.Linear(5, 5).float()
                self.fc2 = torch.nn.Linear(5, 5).float()

            def forward(self, x):
                x = self.fc1(x)
                return self.fc2(x)

        m = torch.jit.script(M())

        m = prepare_dynamic_script(m, {'': default_dynamic_qconfig})
        data = torch.randn(5, 5, dtype=torch.float)

        m(data)
        m = convert_dynamic_script(m, debug=True)

        assert len(m._modules._c.items()) == 2, \
            'Expected to have two submodule of linear'

        m(data)
        quant_func = "aten::quantize_per_tensor"

        # quantizing activations
        FileCheck().check("aten::_choose_qparams_per_tensor") \
                   .check_next(quant_func) \
                   .check_next("aten::dequantize") \
                   .check("aten::_choose_qparams_per_tensor") \
                   .check_next(quant_func) \
                   .check_next("aten::dequantize") \
                   .check(quant_func) \
                   .check_next("aten::dequantize") \
                   .check_not(quant_func) \
                   .check("return") \
                   .run(m.graph)

    def test_finalize_for_linear_dynamic(self):
        class M(torch.nn.Module):
            def __init__(self):
                super(M, self).__init__()
                self.fc = torch.nn.Linear(5, 5).float()

            def forward(self, x):
                return self.fc(x)

        data = torch.rand((1, 5), dtype=torch.float)
        qconfig_dict = {'': default_dynamic_qconfig}
        model = torch.jit.script(M()).eval()
        model = quantize_dynamic_script(model, qconfig_dict, data)
        FileCheck().check("quantized::linear_dynamic") \
                   .run(model.graph)

    def test_dynamic_multi_op(self):
        class M(torch.nn.Module):
            def __init__(self):
                super(M, self).__init__()
                self.fc1 = torch.nn.Linear(5, 5).to(dtype=torch.float)

            def forward(self, x):
                x = x + 5
                return self.fc1(x)

        m = torch.jit.script(M())
        data = torch.randn((1, 5), dtype=torch.float)
        qconfig_dict = {'' : default_dynamic_qconfig}
        model = quantize_dynamic_script(m, qconfig_dict, data)
        # add op is not dynamically quantized.
        FileCheck().check("aten::add") \
                   .check("quantized::linear_dynamic") \
                   .run(model.graph)

    def test_dynamic_quant_multi_uses(self):
        class M(torch.nn.Module):
            def __init__(self):
                super(M, self).__init__()
                self.fc = torch.nn.Linear(5, 5).float()

            def forward(self, x):
                size1 = x.size()
                size2 = x.size()
                return self.fc(x), size1, size2

        model = torch.jit.script(M()).eval()
        data = torch.rand((1, 5), dtype=torch.float)
        qconfig_dict = {'': default_dynamic_qconfig}

        model = quantize_dynamic_script(model, qconfig_dict, [data])
        FileCheck().check("quantized::linear_dynamic") \
                   .check_not("aten::_choose_qparams_per_tensor") \
                   .run(model.graph)<|MERGE_RESOLUTION|>--- conflicted
+++ resolved
@@ -1087,11 +1087,8 @@
     def _test_op_impl(self, module, data, quantized_op, debug=False):
         qconfig_dict = {'': get_default_qconfig(torch.backends.quantized.engine)}
         model = torch.jit.script(module).eval()
-<<<<<<< HEAD
-        model = quantize_script(model, qconfig_dict, _test_only_eval_fn, [data], inplace=False, debug=debug)
-=======
-        model = quantize_script(model, qconfig_dict, _test_only_eval_fn, [data])
->>>>>>> 001102c5
+        model = quantize_script(
+            model, qconfig_dict, _test_only_eval_fn, [data], inplace=False, debug=debug)
         if debug:
             print(model.graph)
         FileCheck().check(quantized_op) \
@@ -1937,22 +1934,29 @@
                    .run(m.graph)
 
     def test_clamp(self):
+        class M(torch.nn.Module):
+            def __init__(self):
+                super(M, self).__init__()
+                self.conv = torch.nn.Conv2d(3, 3, 3).float()
+                self.hardtanh = torch.nn.Hardtanh()
+
+            def forward(self, x):
+                x = self.conv(x)
+                x = torch.clamp(x, 3, 4)
+                x = x.clamp(3, 4)
+                x = self.hardtanh(x)
+                x = F.hardtanh(x)
+                x.hardtanh_()
+                return x
+
         data = [(torch.rand((1, 3, 10, 10), dtype=torch.float), torch.randint(0, 1, (1,), dtype=torch.long)) for _ in range(2)]
-        class M(torch.nn.Module):
-            def __init__(self):
-                super(M, self).__init__()
-                self.conv = torch.nn.Conv2d(3, 3, 3).float()
-
-            def forward(self, x):
-                x = self.conv(x)
-                return torch.clamp(x, 3, 4)
-
-        m = self._test_op_impl(M(), data, "aten::clamp")
-        FileCheck().check_count("aten::quantize_per_tensor", 1, exactly=True) \
-                   .run(m.graph)
-
-        FileCheck().check_count("aten::dequantize", 1, exactly=True) \
-                   .run(m.graph)
+        for op in ["atem::clamp", "aten::hardtanh", "aten::hardtanh_"]:
+            m = self._test_op_impl(M(), data, op)
+            FileCheck().check_count("aten::quantize_per_tensor", 1, exactly=True) \
+                       .run(m.graph)
+
+            FileCheck().check_count("aten::dequantize", 1, exactly=True) \
+                       .run(m.graph)
 
     def test_quantize_general_shape_ops(self):
         """ A test that checks dequantize will be swapped for
