--- conflicted
+++ resolved
@@ -120,12 +120,8 @@
 mobile::Module BytecodeDeserializer::deserialize(c10::optional<at::Device> device) {
   device_ = device;
   auto mcu = std::make_shared<mobile::CompilationUnit>();
-<<<<<<< HEAD
   auto bvals = readArchive("bytecode", mcu).toTuple()->elements();
-  parseMethods(bvals, mcu);
-=======
   parseMethods(bvals, *mcu);
->>>>>>> 99b63ada
 
   return mobile::Module(readArchive("data", mcu).toObject(), mcu);
 }
