--- conflicted
+++ resolved
@@ -73,10 +73,6 @@
       std::unordered_map<std::string, at::Storage>& storageMap);
 
   void loadTensorTable(torch::ModelDef* model_def);
-<<<<<<< HEAD
-  IValue loadPickleArchive(const std::string& name);
-=======
->>>>>>> a671609a
   void importCallback(const std::string& qualifier);
   void moduleSetState(const script::Module& module, IValue state);
 
@@ -89,7 +85,7 @@
   std::vector<at::Tensor> tensor_table_;
   std::unordered_set<std::string> imported_libs_;
 
-  std::vector<IValue> LEGACY_loadPickleArchive(const std::string& name);
+  IValue LEGACY_loadPickleArchive(const std::string& name);
   script::Module LEGACY_convertModule(const torch::ModuleDef& module_def);
   std::vector<IValue> LEGACY_pickled_ivalues_;
   size_t proto_version_;
@@ -145,23 +141,16 @@
   }
 
   loadTensorTable(&model_def);
-<<<<<<< HEAD
-  if (model_def.proto_version() == 2) {
-    auto list = loadPickleArchive("attributes.pkl").toGenericList();
-    pickled_ivalues_.insert(pickled_ivalues_.end(), list.begin(), list.end());
-  } else if (model_def.proto_version() >= 3) {
-    pickled_ivalues_ =
-        loadPickleArchive("attributes.pkl").toTuple()->elements();
-  }
-
-  return convertModule(module_def);
-}
-=======
->>>>>>> a671609a
 
   if (proto_version_ < 6) {
-    if (proto_version_ >= 2) {
-      LEGACY_pickled_ivalues_ = LEGACY_loadPickleArchive("attributes.pkl");
+    if (proto_version_ == 2) {
+      auto list = LEGACY_loadPickleArchive("attributes.pkl").toGenericList();
+      LEGACY_pickled_ivalues_.insert(
+          LEGACY_pickled_ivalues_.end(), list.begin(), list.end());
+
+    } else {
+      LEGACY_pickled_ivalues_ =
+          LEGACY_loadPickleArchive("attributes.pkl").toTuple()->elements();
     }
     moduleStack_.push_back("__torch__");
     const auto& module_def = model_def.main_module();
@@ -170,9 +159,20 @@
     at::DataPtr pickle_ptr;
     size_t pickle_size;
     std::tie(pickle_ptr, pickle_size) = reader_->getRecord("data.pkl");
+
+    size_t bytes_read = 0;
+    auto data = reinterpret_cast<const char*>(pickle_ptr.get());
+    auto reader = [&](char* buffer, size_t len) {
+      // Copy len bytes into buffer
+      const char* start = data + bytes_read;
+      std::memcpy(buffer, start, len);
+      bytes_read += len;
+    };
+    auto bounds_checker = [&]() { return bytes_read < pickle_size; };
+
     Unpickler unpickler(
-        pickle_ptr.get(),
-        pickle_size,
+        reader,
+        bounds_checker,
         &tensor_table_,
         [&](const c10::QualifiedName& qn) {
           importCallback(qn.prefix());
@@ -183,12 +183,7 @@
   }
 }
 
-<<<<<<< HEAD
-IValue ScriptModuleDeserializer::loadPickleArchive(const std::string& name) {
-=======
-std::vector<IValue> ScriptModuleDeserializer::LEGACY_loadPickleArchive(
-    const std::string& name) {
->>>>>>> a671609a
+IValue ScriptModuleDeserializer::LEGACY_loadPickleArchive(const std::string& name) {
   at::DataPtr attributes_ptr;
   size_t attributes_size;
   std::tie(attributes_ptr, attributes_size) = reader_->getRecord(name);
