--- conflicted
+++ resolved
@@ -429,11 +429,7 @@
             # makes stack traces unreadable. It will not be changed in Python
             # (https://bugs.python.org/issue2651), so we work around it.
             msg = KeyErrorMessage(msg)
-<<<<<<< HEAD
         raise self.exc
-=======
-        raise self.exc_type(msg)
-
 
 def _get_available_device_type():
     if torch.cuda.is_available():
@@ -497,5 +493,4 @@
         else:
             raise ValueError('Expected a torch.device with a specified index '
                              'or an integer, but got:{}'.format(device))
-    return device_idx
->>>>>>> e3e58e20
+    return device_idx